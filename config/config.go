// The config package is responsible for loading and validating the
// configuration.
package config

import (
	"fmt"
	"regexp"
	"strconv"
	"strings"

	"github.com/hashicorp/go-multierror"
	"github.com/hashicorp/hil"
	"github.com/hashicorp/hil/ast"
	"github.com/hashicorp/terraform/helper/hilmapstructure"
	"github.com/mitchellh/reflectwalk"
)

// NameRegexp is the regular expression that all names (modules, providers,
// resources, etc.) must follow.
var NameRegexp = regexp.MustCompile(`(?i)\A[A-Z0-9_][A-Z0-9\-\_]*\z`)

// Config is the configuration that comes from loading a collection
// of Terraform templates.
type Config struct {
	// Dir is the path to the directory where this configuration was
	// loaded from. If it is blank, this configuration wasn't loaded from
	// any meaningful directory.
	Dir string

	Terraform       *Terraform
	Atlas           *AtlasConfig
	Modules         []*Module
	ProviderConfigs []*ProviderConfig
	Resources       []*Resource
	Variables       []*Variable
	Outputs         []*Output

	// The fields below can be filled in by loaders for validation
	// purposes.
	unknownKeys []string
}

// AtlasConfig is the configuration for building in HashiCorp's Atlas.
type AtlasConfig struct {
	Name    string
	Include []string
	Exclude []string
}

// Module is a module used within a configuration.
//
// This does not represent a module itself, this represents a module
// call-site within an existing configuration.
type Module struct {
	Name      string
	Source    string
	RawConfig *RawConfig
}

// ProviderConfig is the configuration for a resource provider.
//
// For example, Terraform needs to set the AWS access keys for the AWS
// resource provider.
type ProviderConfig struct {
	Name      string
	Alias     string
	RawConfig *RawConfig
}

// A resource represents a single Terraform resource in the configuration.
// A Terraform resource is something that supports some or all of the
// usual "create, read, update, delete" operations, depending on
// the given Mode.
type Resource struct {
	Mode         ResourceMode // which operations the resource supports
	Name         string
	Type         string
	RawCount     *RawConfig
	RawConfig    *RawConfig
	Provisioners []*Provisioner
	Provider     string
	DependsOn    []string
	Lifecycle    ResourceLifecycle
}

// Copy returns a copy of this Resource. Helpful for avoiding shared
// config pointers across multiple pieces of the graph that need to do
// interpolation.
func (r *Resource) Copy() *Resource {
	n := &Resource{
		Mode:         r.Mode,
		Name:         r.Name,
		Type:         r.Type,
		RawCount:     r.RawCount.Copy(),
		RawConfig:    r.RawConfig.Copy(),
		Provisioners: make([]*Provisioner, 0, len(r.Provisioners)),
		Provider:     r.Provider,
		DependsOn:    make([]string, len(r.DependsOn)),
		Lifecycle:    *r.Lifecycle.Copy(),
	}
	for _, p := range r.Provisioners {
		n.Provisioners = append(n.Provisioners, p.Copy())
	}
	copy(n.DependsOn, r.DependsOn)
	return n
}

// ResourceLifecycle is used to store the lifecycle tuning parameters
// to allow customized behavior
type ResourceLifecycle struct {
	CreateBeforeDestroy bool     `mapstructure:"create_before_destroy"`
	PreventDestroy      bool     `mapstructure:"prevent_destroy"`
	IgnoreChanges       []string `mapstructure:"ignore_changes"`
}

// Copy returns a copy of this ResourceLifecycle
func (r *ResourceLifecycle) Copy() *ResourceLifecycle {
	n := &ResourceLifecycle{
		CreateBeforeDestroy: r.CreateBeforeDestroy,
		PreventDestroy:      r.PreventDestroy,
		IgnoreChanges:       make([]string, len(r.IgnoreChanges)),
	}
	copy(n.IgnoreChanges, r.IgnoreChanges)
	return n
}

// Provisioner is a configured provisioner step on a resource.
type Provisioner struct {
	Type      string
	RawConfig *RawConfig
	ConnInfo  *RawConfig

	When      ProvisionerWhen
	OnFailure ProvisionerOnFailure
}

// Copy returns a copy of this Provisioner
func (p *Provisioner) Copy() *Provisioner {
	return &Provisioner{
		Type:      p.Type,
		RawConfig: p.RawConfig.Copy(),
		ConnInfo:  p.ConnInfo.Copy(),
		When:      p.When,
		OnFailure: p.OnFailure,
	}
}

// Variable is a variable defined within the configuration.
type Variable struct {
	Name         string
	DeclaredType string `mapstructure:"type"`
	Default      interface{}
	Description  string
}

// Output is an output defined within the configuration. An output is
// resulting data that is highlighted by Terraform when finished. An
// output marked Sensitive will be output in a masked form following
// application, but will still be available in state.
type Output struct {
	Name        string
	DependsOn   []string
	Description string
	Sensitive   bool
	RawConfig   *RawConfig
}

// VariableType is the type of value a variable is holding, and returned
// by the Type() function on variables.
type VariableType byte

const (
	VariableTypeUnknown VariableType = iota
	VariableTypeString
	VariableTypeList
	VariableTypeMap
)

func (v VariableType) Printable() string {
	switch v {
	case VariableTypeString:
		return "string"
	case VariableTypeMap:
		return "map"
	case VariableTypeList:
		return "list"
	default:
		return "unknown"
	}
}

// ProviderConfigName returns the name of the provider configuration in
// the given mapping that maps to the proper provider configuration
// for this resource.
func ProviderConfigName(t string, pcs []*ProviderConfig) string {
	lk := ""
	for _, v := range pcs {
		k := v.Name
		if strings.HasPrefix(t, k) && len(k) > len(lk) {
			lk = k
		}
	}

	return lk
}

// A unique identifier for this module.
func (r *Module) Id() string {
	return fmt.Sprintf("%s", r.Name)
}

// Count returns the count of this resource.
func (r *Resource) Count() (int, error) {
	raw := r.RawCount.Value()
	count, ok := r.RawCount.Value().(string)
	if !ok {
		return 0, fmt.Errorf(
			"expected count to be a string or int, got %T", raw)
	}

	v, err := strconv.ParseInt(count, 0, 0)
	if err != nil {
		return 0, err
	}

	return int(v), nil
}

// A unique identifier for this resource.
func (r *Resource) Id() string {
	switch r.Mode {
	case ManagedResourceMode:
		return fmt.Sprintf("%s.%s", r.Type, r.Name)
	case DataResourceMode:
		return fmt.Sprintf("data.%s.%s", r.Type, r.Name)
	default:
		panic(fmt.Errorf("unknown resource mode %s", r.Mode))
	}
}

// Validate does some basic semantic checking of the configuration.
func (c *Config) Validate() error {
	if c == nil {
		return nil
	}

	var errs []error

	for _, k := range c.unknownKeys {
		errs = append(errs, fmt.Errorf(
			"Unknown root level key: %s", k))
	}

	// Validate the Terraform config
	if tf := c.Terraform; tf != nil {
		errs = append(errs, c.Terraform.Validate()...)
	}

	vars := c.InterpolatedVariables()
	varMap := make(map[string]*Variable)
	for _, v := range c.Variables {
		if _, ok := varMap[v.Name]; ok {
			errs = append(errs, fmt.Errorf(
				"Variable '%s': duplicate found. Variable names must be unique.",
				v.Name))
		}

		varMap[v.Name] = v
	}

	for k, _ := range varMap {
		if !NameRegexp.MatchString(k) {
			errs = append(errs, fmt.Errorf(
				"variable %q: variable name must match regular expresion %s",
				k, NameRegexp))
		}
	}

	for _, v := range c.Variables {
		if v.Type() == VariableTypeUnknown {
			errs = append(errs, fmt.Errorf(
				"Variable '%s': must be a string or a map",
				v.Name))
			continue
		}

		interp := false
		fn := func(ast.Node) (interface{}, error) {
			interp = true
			return "", nil
		}

		w := &interpolationWalker{F: fn}
		if v.Default != nil {
			if err := reflectwalk.Walk(v.Default, w); err == nil {
				if interp {
					errs = append(errs, fmt.Errorf(
						"Variable '%s': cannot contain interpolations",
						v.Name))
				}
			}
		}
	}

	// Check for references to user variables that do not actually
	// exist and record those errors.
	for source, vs := range vars {
		for _, v := range vs {
			uv, ok := v.(*UserVariable)
			if !ok {
				continue
			}

			if _, ok := varMap[uv.Name]; !ok {
				errs = append(errs, fmt.Errorf(
					"%s: unknown variable referenced: '%s'. define it with 'variable' blocks",
					source,
					uv.Name))
			}
		}
	}

	// Check that all count variables are valid.
	for source, vs := range vars {
		for _, rawV := range vs {
			switch v := rawV.(type) {
			case *CountVariable:
				if v.Type == CountValueInvalid {
					errs = append(errs, fmt.Errorf(
						"%s: invalid count variable: %s",
						source,
						v.FullKey()))
				}
			case *PathVariable:
				if v.Type == PathValueInvalid {
					errs = append(errs, fmt.Errorf(
						"%s: invalid path variable: %s",
						source,
						v.FullKey()))
				}
			}
		}
	}

	// Check that providers aren't declared multiple times.
	providerSet := make(map[string]struct{})
	for _, p := range c.ProviderConfigs {
		name := p.FullName()
		if _, ok := providerSet[name]; ok {
			errs = append(errs, fmt.Errorf(
				"provider.%s: declared multiple times, you can only declare a provider once",
				name))
			continue
		}

		providerSet[name] = struct{}{}
	}

	// Check that all references to modules are valid
	modules := make(map[string]*Module)
	dupped := make(map[string]struct{})
	for _, m := range c.Modules {
		// Check for duplicates
		if _, ok := modules[m.Id()]; ok {
			if _, ok := dupped[m.Id()]; !ok {
				dupped[m.Id()] = struct{}{}

				errs = append(errs, fmt.Errorf(
					"%s: module repeated multiple times",
					m.Id()))
			}

			// Already seen this module, just skip it
			continue
		}

		modules[m.Id()] = m

		// Check that the source has no interpolations
		rc, err := NewRawConfig(map[string]interface{}{
			"root": m.Source,
		})
		if err != nil {
			errs = append(errs, fmt.Errorf(
				"%s: module source error: %s",
				m.Id(), err))
		} else if len(rc.Interpolations) > 0 {
			errs = append(errs, fmt.Errorf(
				"%s: module source cannot contain interpolations",
				m.Id()))
		}

		// Check that the name matches our regexp
		if !NameRegexp.Match([]byte(m.Name)) {
			errs = append(errs, fmt.Errorf(
				"%s: module name can only contain letters, numbers, "+
					"dashes, and underscores",
				m.Id()))
		}

		// Check that the configuration can all be strings, lists or maps
		raw := make(map[string]interface{})
		for k, v := range m.RawConfig.Raw {
			var strVal string
			if err := hilmapstructure.WeakDecode(v, &strVal); err == nil {
				raw[k] = strVal
				continue
			}

			var mapVal map[string]interface{}
			if err := hilmapstructure.WeakDecode(v, &mapVal); err == nil {
				raw[k] = mapVal
				continue
			}

			var sliceVal []interface{}
			if err := hilmapstructure.WeakDecode(v, &sliceVal); err == nil {
				raw[k] = sliceVal
				continue
			}

			errs = append(errs, fmt.Errorf(
				"%s: variable %s must be a string, list or map value",
				m.Id(), k))
		}

		// Check for invalid count variables
		for _, v := range m.RawConfig.Variables {
			switch v.(type) {
			case *CountVariable:
				errs = append(errs, fmt.Errorf(
					"%s: count variables are only valid within resources", m.Name))
			case *SelfVariable:
				errs = append(errs, fmt.Errorf(
					"%s: self variables are only valid within resources", m.Name))
			}
		}

		// Update the raw configuration to only contain the string values
		m.RawConfig, err = NewRawConfig(raw)
		if err != nil {
			errs = append(errs, fmt.Errorf(
				"%s: can't initialize configuration: %s",
				m.Id(), err))
		}
	}
	dupped = nil

	// Check that all variables for modules reference modules that
	// exist.
	for source, vs := range vars {
		for _, v := range vs {
			mv, ok := v.(*ModuleVariable)
			if !ok {
				continue
			}

			if _, ok := modules[mv.Name]; !ok {
				errs = append(errs, fmt.Errorf(
					"%s: unknown module referenced: %s",
					source,
					mv.Name))
			}
		}
	}

	// Check that all references to resources are valid
	resources := make(map[string]*Resource)
	dupped = make(map[string]struct{})
	for _, r := range c.Resources {
		if _, ok := resources[r.Id()]; ok {
			if _, ok := dupped[r.Id()]; !ok {
				dupped[r.Id()] = struct{}{}

				errs = append(errs, fmt.Errorf(
					"%s: resource repeated multiple times",
					r.Id()))
			}
		}

		resources[r.Id()] = r
	}
	dupped = nil

	// Validate resources
	for n, r := range resources {
		// Verify count variables
		for _, v := range r.RawCount.Variables {
			switch v.(type) {
			case *CountVariable:
				errs = append(errs, fmt.Errorf(
					"%s: resource count can't reference count variable: %s",
					n,
					v.FullKey()))
			case *SimpleVariable:
				errs = append(errs, fmt.Errorf(
					"%s: resource count can't reference variable: %s",
					n,
					v.FullKey()))

			// Good
			case *ModuleVariable:
			case *ResourceVariable:
<<<<<<< HEAD
=======
			case *TerraformVariable:
>>>>>>> c7cc1525
			case *UserVariable:

			default:
				errs = append(errs, fmt.Errorf(
					"Internal error. Unknown type in count var in %s: %T",
					n, v))
			}
		}

		// Interpolate with a fixed number to verify that its a number.
		r.RawCount.interpolate(func(root ast.Node) (interface{}, error) {
			// Execute the node but transform the AST so that it returns
			// a fixed value of "5" for all interpolations.
			result, err := hil.Eval(
				hil.FixedValueTransform(
					root, &ast.LiteralNode{Value: "5", Typex: ast.TypeString}),
				nil)
			if err != nil {
				return "", err
			}

			return result.Value, nil
		})
		_, err := strconv.ParseInt(r.RawCount.Value().(string), 0, 0)
		if err != nil {
			errs = append(errs, fmt.Errorf(
				"%s: resource count must be an integer",
				n))
		}
		r.RawCount.init()

		// Validate DependsOn
		errs = append(errs, c.validateDependsOn(n, r.DependsOn, resources, modules)...)

		// Verify provisioners
		for _, p := range r.Provisioners {
			// This validation checks that there are now splat variables
			// referencing ourself. This currently is not allowed.

			for _, v := range p.ConnInfo.Variables {
				rv, ok := v.(*ResourceVariable)
				if !ok {
					continue
				}

				if rv.Multi && rv.Index == -1 && rv.Type == r.Type && rv.Name == r.Name {
					errs = append(errs, fmt.Errorf(
						"%s: connection info cannot contain splat variable "+
							"referencing itself", n))
					break
				}
			}

			for _, v := range p.RawConfig.Variables {
				rv, ok := v.(*ResourceVariable)
				if !ok {
					continue
				}

				if rv.Multi && rv.Index == -1 && rv.Type == r.Type && rv.Name == r.Name {
					errs = append(errs, fmt.Errorf(
						"%s: connection info cannot contain splat variable "+
							"referencing itself", n))
					break
				}
			}

			// Check for invalid when/onFailure values, though this should be
			// picked up by the loader we check here just in case.
			if p.When == ProvisionerWhenInvalid {
				errs = append(errs, fmt.Errorf(
					"%s: provisioner 'when' value is invalid", n))
			}
			if p.OnFailure == ProvisionerOnFailureInvalid {
				errs = append(errs, fmt.Errorf(
					"%s: provisioner 'on_failure' value is invalid", n))
			}
		}

		// Verify ignore_changes contains valid entries
		for _, v := range r.Lifecycle.IgnoreChanges {
			if strings.Contains(v, "*") && v != "*" {
				errs = append(errs, fmt.Errorf(
					"%s: ignore_changes does not support using a partial string "+
						"together with a wildcard: %s", n, v))
			}
		}

		// Verify ignore_changes has no interpolations
		rc, err := NewRawConfig(map[string]interface{}{
			"root": r.Lifecycle.IgnoreChanges,
		})
		if err != nil {
			errs = append(errs, fmt.Errorf(
				"%s: lifecycle ignore_changes error: %s",
				n, err))
		} else if len(rc.Interpolations) > 0 {
			errs = append(errs, fmt.Errorf(
				"%s: lifecycle ignore_changes cannot contain interpolations",
				n))
		}

		// If it is a data source then it can't have provisioners
		if r.Mode == DataResourceMode {
			if _, ok := r.RawConfig.Raw["provisioner"]; ok {
				errs = append(errs, fmt.Errorf(
					"%s: data sources cannot have provisioners",
					n))
			}
		}
	}

	for source, vs := range vars {
		for _, v := range vs {
			rv, ok := v.(*ResourceVariable)
			if !ok {
				continue
			}

			id := rv.ResourceId()
			if _, ok := resources[id]; !ok {
				errs = append(errs, fmt.Errorf(
					"%s: unknown resource '%s' referenced in variable %s",
					source,
					id,
					rv.FullKey()))
				continue
			}
		}
	}

	// Check that all outputs are valid
	{
		found := make(map[string]struct{})
		for _, o := range c.Outputs {
			// Verify the output is new
			if _, ok := found[o.Name]; ok {
				errs = append(errs, fmt.Errorf(
					"%s: duplicate output. output names must be unique.",
					o.Name))
				continue
			}
			found[o.Name] = struct{}{}

			var invalidKeys []string
			valueKeyFound := false
			for k := range o.RawConfig.Raw {
				if k == "value" {
					valueKeyFound = true
					continue
				}
				if k == "sensitive" {
					if sensitive, ok := o.RawConfig.config[k].(bool); ok {
						if sensitive {
							o.Sensitive = true
						}
						continue
					}

					errs = append(errs, fmt.Errorf(
						"%s: value for 'sensitive' must be boolean",
						o.Name))
					continue
				}
				if k == "description" {
					if desc, ok := o.RawConfig.config[k].(string); ok {
						o.Description = desc
						continue
					}

					errs = append(errs, fmt.Errorf(
						"%s: value for 'description' must be string",
						o.Name))
					continue
				}
				invalidKeys = append(invalidKeys, k)
			}
			if len(invalidKeys) > 0 {
				errs = append(errs, fmt.Errorf(
					"%s: output has invalid keys: %s",
					o.Name, strings.Join(invalidKeys, ", ")))
			}
			if !valueKeyFound {
				errs = append(errs, fmt.Errorf(
					"%s: output is missing required 'value' key", o.Name))
			}

			for _, v := range o.RawConfig.Variables {
				if _, ok := v.(*CountVariable); ok {
					errs = append(errs, fmt.Errorf(
						"%s: count variables are only valid within resources", o.Name))
				}
			}
		}
	}

	// Check that all variables are in the proper context
	for source, rc := range c.rawConfigs() {
		walker := &interpolationWalker{
			ContextF: c.validateVarContextFn(source, &errs),
		}
		if err := reflectwalk.Walk(rc.Raw, walker); err != nil {
			errs = append(errs, fmt.Errorf(
				"%s: error reading config: %s", source, err))
		}
	}

	// Validate the self variable
	for source, rc := range c.rawConfigs() {
		// Ignore provisioners. This is a pretty brittle way to do this,
		// but better than also repeating all the resources.
		if strings.Contains(source, "provision") {
			continue
		}

		for _, v := range rc.Variables {
			if _, ok := v.(*SelfVariable); ok {
				errs = append(errs, fmt.Errorf(
					"%s: cannot contain self-reference %s", source, v.FullKey()))
			}
		}
	}

	if len(errs) > 0 {
		return &multierror.Error{Errors: errs}
	}

	return nil
}

// InterpolatedVariables is a helper that returns a mapping of all the interpolated
// variables within the configuration. This is used to verify references
// are valid in the Validate step.
func (c *Config) InterpolatedVariables() map[string][]InterpolatedVariable {
	result := make(map[string][]InterpolatedVariable)
	for source, rc := range c.rawConfigs() {
		for _, v := range rc.Variables {
			result[source] = append(result[source], v)
		}
	}
	return result
}

// rawConfigs returns all of the RawConfigs that are available keyed by
// a human-friendly source.
func (c *Config) rawConfigs() map[string]*RawConfig {
	result := make(map[string]*RawConfig)
	for _, m := range c.Modules {
		source := fmt.Sprintf("module '%s'", m.Name)
		result[source] = m.RawConfig
	}

	for _, pc := range c.ProviderConfigs {
		source := fmt.Sprintf("provider config '%s'", pc.Name)
		result[source] = pc.RawConfig
	}

	for _, rc := range c.Resources {
		source := fmt.Sprintf("resource '%s'", rc.Id())
		result[source+" count"] = rc.RawCount
		result[source+" config"] = rc.RawConfig

		for i, p := range rc.Provisioners {
			subsource := fmt.Sprintf(
				"%s provisioner %s (#%d)",
				source, p.Type, i+1)
			result[subsource] = p.RawConfig
		}
	}

	for _, o := range c.Outputs {
		source := fmt.Sprintf("output '%s'", o.Name)
		result[source] = o.RawConfig
	}

	return result
}

func (c *Config) validateVarContextFn(
	source string, errs *[]error) interpolationWalkerContextFunc {
	return func(loc reflectwalk.Location, node ast.Node) {
		// If we're in a slice element, then its fine, since you can do
		// anything in there.
		if loc == reflectwalk.SliceElem {
			return
		}

		// Otherwise, let's check if there is a splat resource variable
		// at the top level in here. We do this by doing a transform that
		// replaces everything with a noop node unless its a variable
		// access or concat. This should turn the AST into a flat tree
		// of Concat(Noop, ...). If there are any variables left that are
		// multi-access, then its still broken.
		node = node.Accept(func(n ast.Node) ast.Node {
			// If it is a concat or variable access, we allow it.
			switch n.(type) {
			case *ast.Output:
				return n
			case *ast.VariableAccess:
				return n
			}

			// Otherwise, noop
			return &noopNode{}
		})

		vars, err := DetectVariables(node)
		if err != nil {
			// Ignore it since this will be caught during parse. This
			// actually probably should never happen by the time this
			// is called, but its okay.
			return
		}

		for _, v := range vars {
			rv, ok := v.(*ResourceVariable)
			if !ok {
				return
			}

			if rv.Multi && rv.Index == -1 {
				*errs = append(*errs, fmt.Errorf(
					"%s: use of the splat ('*') operator must be wrapped in a list declaration",
					source))
			}
		}
	}
}

func (c *Config) validateDependsOn(
	n string,
	v []string,
	resources map[string]*Resource,
	modules map[string]*Module) []error {
	// Verify depends on points to resources that all exist
	var errs []error
	for _, d := range v {
		// Check if we contain interpolations
		rc, err := NewRawConfig(map[string]interface{}{
			"value": d,
		})
		if err == nil && len(rc.Variables) > 0 {
			errs = append(errs, fmt.Errorf(
				"%s: depends on value cannot contain interpolations: %s",
				n, d))
			continue
		}

		// If it is a module, verify it is a module
		if strings.HasPrefix(d, "module.") {
			name := d[len("module."):]
			if _, ok := modules[name]; !ok {
				errs = append(errs, fmt.Errorf(
					"%s: resource depends on non-existent module '%s'",
					n, name))
			}

			continue
		}

		// Check resources
		if _, ok := resources[d]; !ok {
			errs = append(errs, fmt.Errorf(
				"%s: resource depends on non-existent resource '%s'",
				n, d))
		}
	}

	return errs
}

func (m *Module) mergerName() string {
	return m.Id()
}

func (m *Module) mergerMerge(other merger) merger {
	m2 := other.(*Module)

	result := *m
	result.Name = m2.Name
	result.RawConfig = result.RawConfig.merge(m2.RawConfig)

	if m2.Source != "" {
		result.Source = m2.Source
	}

	return &result
}

func (o *Output) mergerName() string {
	return o.Name
}

func (o *Output) mergerMerge(m merger) merger {
	o2 := m.(*Output)

	result := *o
	result.Name = o2.Name
	result.Description = o2.Description
	result.RawConfig = result.RawConfig.merge(o2.RawConfig)
	result.Sensitive = o2.Sensitive
	result.DependsOn = o2.DependsOn

	return &result
}

func (c *ProviderConfig) GoString() string {
	return fmt.Sprintf("*%#v", *c)
}

func (c *ProviderConfig) FullName() string {
	if c.Alias == "" {
		return c.Name
	}

	return fmt.Sprintf("%s.%s", c.Name, c.Alias)
}

func (c *ProviderConfig) mergerName() string {
	return c.Name
}

func (c *ProviderConfig) mergerMerge(m merger) merger {
	c2 := m.(*ProviderConfig)

	result := *c
	result.Name = c2.Name
	result.RawConfig = result.RawConfig.merge(c2.RawConfig)

	if c2.Alias != "" {
		result.Alias = c2.Alias
	}

	return &result
}

func (r *Resource) mergerName() string {
	return r.Id()
}

func (r *Resource) mergerMerge(m merger) merger {
	r2 := m.(*Resource)

	result := *r
	result.Mode = r2.Mode
	result.Name = r2.Name
	result.Type = r2.Type
	result.RawConfig = result.RawConfig.merge(r2.RawConfig)

	if r2.RawCount.Value() != "1" {
		result.RawCount = r2.RawCount
	}

	if len(r2.Provisioners) > 0 {
		result.Provisioners = r2.Provisioners
	}

	return &result
}

// Merge merges two variables to create a new third variable.
func (v *Variable) Merge(v2 *Variable) *Variable {
	// Shallow copy the variable
	result := *v

	// The names should be the same, but the second name always wins.
	result.Name = v2.Name

	if v2.DeclaredType != "" {
		result.DeclaredType = v2.DeclaredType
	}
	if v2.Default != nil {
		result.Default = v2.Default
	}
	if v2.Description != "" {
		result.Description = v2.Description
	}

	return &result
}

var typeStringMap = map[string]VariableType{
	"string": VariableTypeString,
	"map":    VariableTypeMap,
	"list":   VariableTypeList,
}

// Type returns the type of variable this is.
func (v *Variable) Type() VariableType {
	if v.DeclaredType != "" {
		declaredType, ok := typeStringMap[v.DeclaredType]
		if !ok {
			return VariableTypeUnknown
		}

		return declaredType
	}

	return v.inferTypeFromDefault()
}

// ValidateTypeAndDefault ensures that default variable value is compatible
// with the declared type (if one exists), and that the type is one which is
// known to Terraform
func (v *Variable) ValidateTypeAndDefault() error {
	// If an explicit type is declared, ensure it is valid
	if v.DeclaredType != "" {
		if _, ok := typeStringMap[v.DeclaredType]; !ok {
			return fmt.Errorf("Variable '%s' must be of type string or map - '%s' is not a valid type", v.Name, v.DeclaredType)
		}
	}

	if v.DeclaredType == "" || v.Default == nil {
		return nil
	}

	if v.inferTypeFromDefault() != v.Type() {
		return fmt.Errorf("'%s' has a default value which is not of type '%s' (got '%s')",
			v.Name, v.DeclaredType, v.inferTypeFromDefault().Printable())
	}

	return nil
}

func (v *Variable) mergerName() string {
	return v.Name
}

func (v *Variable) mergerMerge(m merger) merger {
	return v.Merge(m.(*Variable))
}

// Required tests whether a variable is required or not.
func (v *Variable) Required() bool {
	return v.Default == nil
}

// inferTypeFromDefault contains the logic for the old method of inferring
// variable types - we can also use this for validating that the declared
// type matches the type of the default value
func (v *Variable) inferTypeFromDefault() VariableType {
	if v.Default == nil {
		return VariableTypeString
	}

	var s string
	if err := hilmapstructure.WeakDecode(v.Default, &s); err == nil {
		v.Default = s
		return VariableTypeString
	}

	var m map[string]interface{}
	if err := hilmapstructure.WeakDecode(v.Default, &m); err == nil {
		v.Default = m
		return VariableTypeMap
	}

	var l []interface{}
	if err := hilmapstructure.WeakDecode(v.Default, &l); err == nil {
		v.Default = l
		return VariableTypeList
	}

	return VariableTypeUnknown
}

func (m ResourceMode) Taintable() bool {
	switch m {
	case ManagedResourceMode:
		return true
	case DataResourceMode:
		return false
	default:
		panic(fmt.Errorf("unsupported ResourceMode value %s", m))
	}
}<|MERGE_RESOLUTION|>--- conflicted
+++ resolved
@@ -501,10 +501,7 @@
 			// Good
 			case *ModuleVariable:
 			case *ResourceVariable:
-<<<<<<< HEAD
-=======
 			case *TerraformVariable:
->>>>>>> c7cc1525
 			case *UserVariable:
 
 			default:
