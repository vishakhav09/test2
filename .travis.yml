<<<<<<< HEAD
=======
####################################################################################
## NOT FOR UPSTREAM PROPOSAL; INTENDED FOR CI OF AZURE EXAMPLES IN THIS REPO ONLY ##
####################################################################################

>>>>>>> 829b6962
sudo: required

services:
  - docker

language: generic

<<<<<<< HEAD
# on branches: ignore multiple commits that will queue build jobs, just run latest commit
git:
  depth: 1

# establish environment variables
env:
  - TEST_DIR=examples/azure-vm-simple-linux-managed-disk
  - TEST_DIR=examples/azure-vm-from-user-image

branches:
  only:
    - master
    - /^(?i:topic)-.*$/
=======
env:
  - TEST_DIR=examples/azure-vm-simple-linux

branches:
  only:
  - master
>>>>>>> 829b6962

# install terraform
before_deploy:
  - export KEY=$(cat /dev/urandom | tr -cd 'a-z' | head -c 12)
  - export PASSWORD=$KEY$(cat /dev/urandom | tr -cd 'A-Z' | head -c 2)$(cat /dev/urandom | tr -cd '0-9' | head -c 2)
<<<<<<< HEAD
  - export EXISTING_IMAGE_URI=https://permanentstor.blob.core.windows.net/permanent-vhds/permanent-osdisk1.vhd
  - export EXISTING_STORAGE_ACCOUNT_NAME=permanentstor
  - export EXISTING_RESOURCE_GROUP=permanent
=======
>>>>>>> 829b6962

# terraform deploy script
deploy:
  - provider: script
    skip_cleanup: true
<<<<<<< HEAD
    script: cd $TRAVIS_BUILD_DIR/$TEST_DIR && ./deploy.ci.sh
    on:
      repo: harijayms/terraform
      branch: master

# cleanup
after_deploy: cd $TRAVIS_BUILD_DIR/$TEST_DIR && ./after_deploy.ci.sh
=======
    script: cd $TRAVIS_BUILD_DIR/$TEST_DIR && ./deploy.sh
    on:
      repo: harijayms/terraform
      branch: master
      condition: false

# destroy resources with Azure CLI
after_deploy: cd $TRAVIS_BUILD_DIR/$TEST_DIR && ./after_deploy.sh
>>>>>>> 829b6962
<|MERGE_RESOLUTION|>--- conflicted
+++ resolved
@@ -1,10 +1,7 @@
-<<<<<<< HEAD
-=======
 ####################################################################################
 ## NOT FOR UPSTREAM PROPOSAL; INTENDED FOR CI OF AZURE EXAMPLES IN THIS REPO ONLY ##
 ####################################################################################
 
->>>>>>> 829b6962
 sudo: required
 
 services:
@@ -12,7 +9,6 @@
 
 language: generic
 
-<<<<<<< HEAD
 # on branches: ignore multiple commits that will queue build jobs, just run latest commit
 git:
   depth: 1
@@ -26,45 +22,20 @@
   only:
     - master
     - /^(?i:topic)-.*$/
-=======
-env:
-  - TEST_DIR=examples/azure-vm-simple-linux
-
-branches:
-  only:
-  - master
->>>>>>> 829b6962
 
 # install terraform
 before_deploy:
   - export KEY=$(cat /dev/urandom | tr -cd 'a-z' | head -c 12)
   - export PASSWORD=$KEY$(cat /dev/urandom | tr -cd 'A-Z' | head -c 2)$(cat /dev/urandom | tr -cd '0-9' | head -c 2)
-<<<<<<< HEAD
   - export EXISTING_IMAGE_URI=https://permanentstor.blob.core.windows.net/permanent-vhds/permanent-osdisk1.vhd
   - export EXISTING_STORAGE_ACCOUNT_NAME=permanentstor
   - export EXISTING_RESOURCE_GROUP=permanent
-=======
->>>>>>> 829b6962
 
 # terraform deploy script
 deploy:
   - provider: script
     skip_cleanup: true
-<<<<<<< HEAD
     script: cd $TRAVIS_BUILD_DIR/$TEST_DIR && ./deploy.ci.sh
     on:
       repo: harijayms/terraform
-      branch: master
-
-# cleanup
-after_deploy: cd $TRAVIS_BUILD_DIR/$TEST_DIR && ./after_deploy.ci.sh
-=======
-    script: cd $TRAVIS_BUILD_DIR/$TEST_DIR && ./deploy.sh
-    on:
-      repo: harijayms/terraform
-      branch: master
-      condition: false
-
-# destroy resources with Azure CLI
-after_deploy: cd $TRAVIS_BUILD_DIR/$TEST_DIR && ./after_deploy.sh
->>>>>>> 829b6962
+      branch: master