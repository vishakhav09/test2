sudo: required

services:
  - docker

language: generic

# on branches: ignore multiple commits that will queue build jobs, just run latest commit
git:
  depth: 1

# establish environment variables
env:
<<<<<<< HEAD
=======
  - TEST_DIR=examples/azure-vm-simple-linux
>>>>>>> 27167b5c
  - TEST_DIR=examples/azure-vm-from-user-image

branches:
  only:
<<<<<<< HEAD
=======
  - master
>>>>>>> 27167b5c
  - /^(?i:topic)-.*$/

# install terraform
before_deploy:
  - export KEY=$(cat /dev/urandom | tr -cd 'a-z' | head -c 12)
  - export PASSWORD=$KEY$(cat /dev/urandom | tr -cd 'A-Z' | head -c 2)$(cat /dev/urandom | tr -cd '0-9' | head -c 2)
  - export EXISTING_IMAGE_URI=https://permanentstor.blob.core.windows.net/permanent-vhds/permanent-osdisk1.vhd
  - export EXISTING_STORAGE_ACCOUNT_NAME=permanentstor
  - export EXISTING_RESOURCE_GROUP=permanent

# terraform deploy script
deploy:
  - provider: script
    skip_cleanup: true
    script: cd $TRAVIS_BUILD_DIR/$TEST_DIR && ./deploy.sh
    on:
      repo: 10thmagnitude/terraform
      branch: topic-101-vm-from-user-image

# cleanup
after_deploy: cd $TRAVIS_BUILD_DIR/$TEST_DIR && ./after_deploy.sh<|MERGE_RESOLUTION|>--- conflicted
+++ resolved
@@ -11,19 +11,13 @@
 
 # establish environment variables
 env:
-<<<<<<< HEAD
-=======
-  - TEST_DIR=examples/azure-vm-simple-linux
->>>>>>> 27167b5c
+  - TEST_DIR=examples/azure-vm-simple-linux-managed-disk
   - TEST_DIR=examples/azure-vm-from-user-image
 
 branches:
   only:
-<<<<<<< HEAD
-=======
-  - master
->>>>>>> 27167b5c
-  - /^(?i:topic)-.*$/
+    - master
+    - /^(?i:topic)-.*$/
 
 # install terraform
 before_deploy:
@@ -40,7 +34,7 @@
     script: cd $TRAVIS_BUILD_DIR/$TEST_DIR && ./deploy.sh
     on:
       repo: 10thmagnitude/terraform
-      branch: topic-101-vm-from-user-image
+      branch: master
 
 # cleanup
 after_deploy: cd $TRAVIS_BUILD_DIR/$TEST_DIR && ./after_deploy.sh