package docker

import (
	"bytes"
	"crypto/sha1"
	"encoding/hex"
	"fmt"
	"io"
	"os"
	"regexp"

	"github.com/fsouza/go-dockerclient/external/github.com/docker/docker/pkg/archive"
	"github.com/hashicorp/terraform/helper/hashcode"
	"github.com/hashicorp/terraform/helper/schema"
)

func resourceDockerContainer() *schema.Resource {
	return &schema.Resource{
		Create: resourceDockerContainerCreate,
		Read:   resourceDockerContainerRead,
		Update: resourceDockerContainerUpdate,
		Delete: resourceDockerContainerDelete,

		Schema: map[string]*schema.Schema{
			"name": &schema.Schema{
				Type:     schema.TypeString,
				Required: true,
				ForceNew: true,
			},

			// Indicates whether the container must be running.
			//
			// An assumption is made that configured containers
			// should be running; if not, they should not be in
			// the configuration. Therefore a stopped container
			// should be started. Set to false to have the
			// provider leave the container alone.
			//
			// Actively-debugged containers are likely to be
			// stopped and started manually, and Docker has
			// some provisions for restarting containers that
			// stop. The utility here comes from the fact that
			// this will delete and re-create the container
			// following the principle that the containers
			// should be pristine when started.
			"must_run": &schema.Schema{
				Type:     schema.TypeBool,
				Default:  true,
				Optional: true,
			},

			// ForceNew is not true for image because we need to
			// sane this against Docker image IDs, as each image
			// can have multiple names/tags attached do it.
			"image": &schema.Schema{
				Type:     schema.TypeString,
				Required: true,
				ForceNew: true,
			},

			"hostname": &schema.Schema{
				Type:     schema.TypeString,
				Optional: true,
				ForceNew: true,
			},

			"domainname": &schema.Schema{
				Type:     schema.TypeString,
				Optional: true,
				ForceNew: true,
			},

			"command": &schema.Schema{
				Type:     schema.TypeList,
				Optional: true,
				ForceNew: true,
				Elem:     &schema.Schema{Type: schema.TypeString},
			},

			"entrypoint": &schema.Schema{
				Type:     schema.TypeList,
				Optional: true,
				ForceNew: true,
				Elem:     &schema.Schema{Type: schema.TypeString},
			},

			"user": &schema.Schema{
				Type:     schema.TypeString,
				Optional: true,
				ForceNew: true,
				Elem:     &schema.Schema{Type: schema.TypeString},
			},

			"dns": &schema.Schema{
				Type:     schema.TypeSet,
				Optional: true,
				ForceNew: true,
				Elem:     &schema.Schema{Type: schema.TypeString},
				Set:      schema.HashString,
			},

			"publish_all_ports": &schema.Schema{
				Type:     schema.TypeBool,
				Optional: true,
				ForceNew: true,
			},

			"restart": &schema.Schema{
				Type:     schema.TypeString,
				Optional: true,
				ForceNew: true,
				Default:  "no",
				ValidateFunc: func(v interface{}, k string) (ws []string, es []error) {
					value := v.(string)
					if !regexp.MustCompile(`^(no|on-failure|always|unless-stopped)$`).MatchString(value) {
						es = append(es, fmt.Errorf(
							"%q must be one of \"no\", \"on-failure\", \"always\" or \"unless-stopped\"", k))
					}
					return
				},
			},

			"max_retry_count": &schema.Schema{
				Type:     schema.TypeInt,
				Optional: true,
				ForceNew: true,
			},

			"volumes": &schema.Schema{
				Type:     schema.TypeSet,
				Optional: true,
				ForceNew: true,
				Elem: &schema.Resource{
					Schema: map[string]*schema.Schema{
						"from_container": &schema.Schema{
							Type:     schema.TypeString,
							Optional: true,
							ForceNew: true,
						},

						"container_path": &schema.Schema{
							Type:     schema.TypeString,
							Optional: true,
							ForceNew: true,
						},

						"host_path": &schema.Schema{
							Type:     schema.TypeString,
							Optional: true,
							ForceNew: true,
							ValidateFunc: func(v interface{}, k string) (ws []string, es []error) {
								value := v.(string)
								if !regexp.MustCompile(`^/`).MatchString(value) {
									es = append(es, fmt.Errorf(
										"%q must be an absolute path", k))
								}
								return
							},
						},

						"volume_name": &schema.Schema{
							Type:     schema.TypeString,
							Optional: true,
							ForceNew: true,
						},

						"read_only": &schema.Schema{
							Type:     schema.TypeBool,
							Optional: true,
							ForceNew: true,
						},
					},
				},
				Set: resourceDockerVolumesHash,
			},

			"ports": &schema.Schema{
				Type:     schema.TypeSet,
				Optional: true,
				ForceNew: true,
				Elem: &schema.Resource{
					Schema: map[string]*schema.Schema{
						"internal": &schema.Schema{
							Type:     schema.TypeInt,
							Required: true,
							ForceNew: true,
						},

						"external": &schema.Schema{
							Type:     schema.TypeInt,
							Optional: true,
							ForceNew: true,
						},

						"ip": &schema.Schema{
							Type:     schema.TypeString,
							Optional: true,
							ForceNew: true,
						},

						"protocol": &schema.Schema{
							Type:     schema.TypeString,
							Default:  "tcp",
							Optional: true,
							ForceNew: true,
						},
					},
				},
				Set: resourceDockerPortsHash,
			},

			"host": &schema.Schema{
				Type:     schema.TypeSet,
				Optional: true,
				ForceNew: true,
				Elem: &schema.Resource{
					Schema: map[string]*schema.Schema{
						"ip": &schema.Schema{
							Type:     schema.TypeString,
							Optional: true,
							ForceNew: true,
						},

						"host": &schema.Schema{
							Type:     schema.TypeString,
							Optional: true,
							ForceNew: true,
						},
					},
				},
				Set: resourceDockerHostsHash,
			},

			"env": &schema.Schema{
				Type:     schema.TypeSet,
				Optional: true,
				ForceNew: true,
				Elem:     &schema.Schema{Type: schema.TypeString},
				Set:      schema.HashString,
			},

			"links": &schema.Schema{
				Type:     schema.TypeSet,
				Optional: true,
				ForceNew: true,
				Elem:     &schema.Schema{Type: schema.TypeString},
				Set:      schema.HashString,
			},

			"ip_address": &schema.Schema{
				Type:     schema.TypeString,
				Computed: true,
			},

			"ip_prefix_length": &schema.Schema{
				Type:     schema.TypeInt,
				Computed: true,
			},

			"gateway": &schema.Schema{
				Type:     schema.TypeString,
				Computed: true,
			},

			"bridge": &schema.Schema{
				Type:     schema.TypeString,
				Computed: true,
			},

			"privileged": &schema.Schema{
				Type:     schema.TypeBool,
				Optional: true,
				ForceNew: true,
			},

			"labels": &schema.Schema{
				Type:     schema.TypeMap,
				Optional: true,
				ForceNew: true,
			},

			"memory": &schema.Schema{
				Type:     schema.TypeInt,
				Optional: true,
				ForceNew: true,
				ValidateFunc: func(v interface{}, k string) (ws []string, es []error) {
					value := v.(int)
					if value < 0 {
						es = append(es, fmt.Errorf("%q must be greater than or equal to 0", k))
					}
					return
				},
			},

			"memory_swap": &schema.Schema{
				Type:     schema.TypeInt,
				Optional: true,
				ForceNew: true,
				ValidateFunc: func(v interface{}, k string) (ws []string, es []error) {
					value := v.(int)
					if value < -1 {
						es = append(es, fmt.Errorf("%q must be greater than or equal to -1", k))
					}
					return
				},
			},

			"cpu_shares": &schema.Schema{
				Type:     schema.TypeInt,
				Optional: true,
				ForceNew: true,
				ValidateFunc: func(v interface{}, k string) (ws []string, es []error) {
					value := v.(int)
					if value < 0 {
						es = append(es, fmt.Errorf("%q must be greater than or equal to 0", k))
					}
					return
				},
			},

			"log_driver": &schema.Schema{
				Type:     schema.TypeString,
				Optional: true,
				ForceNew: true,
				Default:  "json-file",
				ValidateFunc: func(v interface{}, k string) (ws []string, es []error) {
					value := v.(string)
					if !regexp.MustCompile(`^(json-file|syslog|journald|gelf|fluentd)$`).MatchString(value) {
						es = append(es, fmt.Errorf(
							"%q must be one of \"json-file\", \"syslog\", \"journald\", \"gelf\", or \"fluentd\"", k))
					}
					return
				},
			},

			"log_opts": &schema.Schema{
				Type:     schema.TypeMap,
				Optional: true,
				ForceNew: true,
			},

			"network_mode": &schema.Schema{
				Type:     schema.TypeString,
				Optional: true,
				ForceNew: true,
			},

			"networks": &schema.Schema{
				Type:     schema.TypeSet,
				Optional: true,
				ForceNew: true,
				Elem:     &schema.Schema{Type: schema.TypeString},
				Set:      schema.HashString,
			},

			"uploads": &schema.Schema{
				Type:     schema.TypeSet,
				Optional: true,
				ForceNew: true,
				Elem: &schema.Resource{
					Schema: map[string]*schema.Schema{
						"local_path": &schema.Schema{
							Type:     schema.TypeString,
							Required: true,
							ForceNew: true,
							ValidateFunc: func(v interface{}, k string) (ws []string, es []error) {
								path := v.(string)
								if _, err := os.Stat(path); err != nil {
									es = append(es, fmt.Errorf(
										"%q must be valid path: %s", path, err))
								}
								return
							},
							StateFunc: func(v interface{}) string {
								switch v.(type) {
								case string:
									reader, err := archive.Tar(v.(string), archive.Uncompressed)
									if err != nil {
										return "invalid"
									}

									hash := sha1.New()
									if _, err := io.Copy(hash, reader); err != nil {
										return "invalid"
									}

									return hex.EncodeToString(hash.Sum(nil)[:])
								default:
									return ""
								}
							},
						},

						"remote_path": &schema.Schema{
							Type:     schema.TypeString,
							Required: true,
							ForceNew: true,
						},
					},
				},
				Set: resourceDockerUploadsHash,
			},
		},
	}
}

func resourceDockerPortsHash(v interface{}) int {
	var buf bytes.Buffer
	m := v.(map[string]interface{})

	buf.WriteString(fmt.Sprintf("%v-", m["internal"].(int)))

	if v, ok := m["external"]; ok {
		buf.WriteString(fmt.Sprintf("%v-", v.(int)))
	}

	if v, ok := m["ip"]; ok {
		buf.WriteString(fmt.Sprintf("%v-", v.(string)))
	}

	if v, ok := m["protocol"]; ok {
		buf.WriteString(fmt.Sprintf("%v-", v.(string)))
	}

	return hashcode.String(buf.String())
}

func resourceDockerHostsHash(v interface{}) int {
	var buf bytes.Buffer
	m := v.(map[string]interface{})

	if v, ok := m["ip"]; ok {
		buf.WriteString(fmt.Sprintf("%v-", v.(string)))
	}

	if v, ok := m["host"]; ok {
		buf.WriteString(fmt.Sprintf("%v-", v.(string)))
	}

	return hashcode.String(buf.String())
}

func resourceDockerVolumesHash(v interface{}) int {
	var buf bytes.Buffer
	m := v.(map[string]interface{})

	if v, ok := m["from_container"]; ok {
		buf.WriteString(fmt.Sprintf("%v-", v.(string)))
	}

	if v, ok := m["container_path"]; ok {
		buf.WriteString(fmt.Sprintf("%v-", v.(string)))
	}

	if v, ok := m["host_path"]; ok {
		buf.WriteString(fmt.Sprintf("%v-", v.(string)))
	}

	if v, ok := m["volume_name"]; ok {
		buf.WriteString(fmt.Sprintf("%v-", v.(string)))
	}

	if v, ok := m["read_only"]; ok {
		buf.WriteString(fmt.Sprintf("%v-", v.(bool)))
	}

	return hashcode.String(buf.String())
<<<<<<< HEAD
}

func resourceDockerUploadsHash(v interface{}) int {
	var buf bytes.Buffer
	m := v.(map[string]interface{})

	if v, ok := m["local_path"]; ok {
		buf.WriteString(fmt.Sprintf("%v-", v.(string)))
	}

	if v, ok := m["remote_path"]; ok {
		buf.WriteString(fmt.Sprintf("%v-", v.(string)))
	}

	return hashcode.String(buf.String())
}

func stringSetHash(v interface{}) int {
	return hashcode.String(v.(string))
=======
>>>>>>> 243e5c84
}<|MERGE_RESOLUTION|>--- conflicted
+++ resolved
@@ -465,7 +465,6 @@
 	}
 
 	return hashcode.String(buf.String())
-<<<<<<< HEAD
 }
 
 func resourceDockerUploadsHash(v interface{}) int {
@@ -481,10 +480,4 @@
 	}
 
 	return hashcode.String(buf.String())
-}
-
-func stringSetHash(v interface{}) int {
-	return hashcode.String(v.(string))
-=======
->>>>>>> 243e5c84
 }