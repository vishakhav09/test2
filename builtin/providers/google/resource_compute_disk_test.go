package google

import (
	"fmt"
<<<<<<< HEAD
	"strconv"
=======
	"os"
>>>>>>> d1b8d9cd
	"testing"

	"github.com/hashicorp/terraform/helper/acctest"
	"github.com/hashicorp/terraform/helper/resource"
	"github.com/hashicorp/terraform/terraform"
	"google.golang.org/api/compute/v1"
)

func TestAccComputeDisk_basic(t *testing.T) {
	diskName := fmt.Sprintf("tf-test-%s", acctest.RandString(10))
	var disk compute.Disk

	resource.Test(t, resource.TestCase{
		PreCheck:     func() { testAccPreCheck(t) },
		Providers:    testAccProviders,
		CheckDestroy: testAccCheckComputeDiskDestroy,
		Steps: []resource.TestStep{
			resource.TestStep{
				Config: testAccComputeDisk_basic(diskName),
				Check: resource.ComposeTestCheckFunc(
					testAccCheckComputeDiskExists(
						"google_compute_disk.foobar", &disk),
				),
			},
		},
	})
}

func TestAccComputeDisk_fromSnapshotURI(t *testing.T) {
	diskName := fmt.Sprintf("tf-test-%s", acctest.RandString(10))
	firstDiskName := fmt.Sprintf("tf-test-%s", acctest.RandString(10))
	snapshotName := fmt.Sprintf("tf-test-%s", acctest.RandString(10))
	var xpn_host = os.Getenv("GOOGLE_XPN_HOST_PROJECT")

	var disk compute.Disk

	resource.Test(t, resource.TestCase{
		PreCheck:     func() { testAccPreCheck(t) },
		Providers:    testAccProviders,
		CheckDestroy: testAccCheckComputeDiskDestroy,
		Steps: []resource.TestStep{
			resource.TestStep{
				Config: testAccComputeDisk_fromSnapshotURI(firstDiskName, snapshotName, diskName, xpn_host),
				Check: resource.ComposeTestCheckFunc(
					testAccCheckComputeDiskExists(
						"google_compute_disk.seconddisk", &disk),
				),
			},
		},
	})
}

func TestAccComputeDisk_encryption(t *testing.T) {
	diskName := fmt.Sprintf("tf-test-%s", acctest.RandString(10))
	var disk compute.Disk

	resource.Test(t, resource.TestCase{
		PreCheck:     func() { testAccPreCheck(t) },
		Providers:    testAccProviders,
		CheckDestroy: testAccCheckComputeDiskDestroy,
		Steps: []resource.TestStep{
			resource.TestStep{
				Config: testAccComputeDisk_encryption(diskName),
				Check: resource.ComposeTestCheckFunc(
					testAccCheckComputeDiskExists(
						"google_compute_disk.foobar", &disk),
					testAccCheckEncryptionKey(
						"google_compute_disk.foobar", &disk),
				),
			},
		},
	})
}

func TestAccComputeDisk_deleteDetach(t *testing.T) {
	diskName := fmt.Sprintf("tf-test-%s", acctest.RandString(10))
	instanceName := fmt.Sprintf("tf-test-%s", acctest.RandString(10))
	var disk compute.Disk

	resource.Test(t, resource.TestCase{
		PreCheck:     func() { testAccPreCheck(t) },
		Providers:    testAccProviders,
		CheckDestroy: testAccCheckComputeDiskDestroy,
		Steps: []resource.TestStep{
			resource.TestStep{
				Config: testAccComputeDisk_deleteDetach(instanceName, diskName),
				Check: resource.ComposeTestCheckFunc(
					testAccCheckComputeDiskExists(
						"google_compute_disk.foo", &disk),
				),
			},
			// this needs to be a second step so we refresh and see the instance
			// listed as attached to the disk; the instance is created after the
			// disk. and the disk's properties aren't refreshed unless there's
			// another step
			resource.TestStep{
				Config: testAccComputeDisk_deleteDetach(instanceName, diskName),
				Check: resource.ComposeTestCheckFunc(
					testAccCheckComputeDiskExists(
						"google_compute_disk.foo", &disk),
					testAccCheckComputeDiskInstances(
						"google_compute_disk.foo", &disk),
				),
			},
		},
	})
}

func testAccCheckComputeDiskDestroy(s *terraform.State) error {
	config := testAccProvider.Meta().(*Config)

	for _, rs := range s.RootModule().Resources {
		if rs.Type != "google_compute_disk" {
			continue
		}

		_, err := config.clientCompute.Disks.Get(
			config.Project, rs.Primary.Attributes["zone"], rs.Primary.ID).Do()
		if err == nil {
			return fmt.Errorf("Disk still exists")
		}
	}

	return nil
}

func testAccCheckComputeDiskExists(n string, disk *compute.Disk) resource.TestCheckFunc {
	return func(s *terraform.State) error {
		rs, ok := s.RootModule().Resources[n]
		if !ok {
			return fmt.Errorf("Not found: %s", n)
		}

		if rs.Primary.ID == "" {
			return fmt.Errorf("No ID is set")
		}

		config := testAccProvider.Meta().(*Config)

		found, err := config.clientCompute.Disks.Get(
			config.Project, rs.Primary.Attributes["zone"], rs.Primary.ID).Do()
		if err != nil {
			return err
		}

		if found.Name != rs.Primary.ID {
			return fmt.Errorf("Disk not found")
		}

		*disk = *found

		return nil
	}
}

func testAccCheckEncryptionKey(n string, disk *compute.Disk) resource.TestCheckFunc {
	return func(s *terraform.State) error {
		rs, ok := s.RootModule().Resources[n]
		if !ok {
			return fmt.Errorf("Not found: %s", n)
		}

		attr := rs.Primary.Attributes["disk_encryption_key_sha256"]
		if disk.DiskEncryptionKey == nil && attr != "" {
			return fmt.Errorf("Disk %s has mismatched encryption key.\nTF State: %+v\nGCP State: <empty>", n, attr)
		}

		if attr != disk.DiskEncryptionKey.Sha256 {
			return fmt.Errorf("Disk %s has mismatched encryption key.\nTF State: %+v.\nGCP State: %+v",
				n, attr, disk.DiskEncryptionKey.Sha256)
		}
		return nil
	}
}

func testAccCheckComputeDiskInstances(n string, disk *compute.Disk) resource.TestCheckFunc {
	return func(s *terraform.State) error {
		rs, ok := s.RootModule().Resources[n]
		if !ok {
			return fmt.Errorf("Not found: %s", n)
		}

		attr := rs.Primary.Attributes["users.#"]
		if strconv.Itoa(len(disk.Users)) != attr {
			return fmt.Errorf("Disk %s has mismatched users.\nTF State: %+v\nGCP State: %+v", n, rs.Primary.Attributes["users"], disk.Users)
		}

		for pos, user := range disk.Users {
			if rs.Primary.Attributes["users."+strconv.Itoa(pos)] != user {
				return fmt.Errorf("Disk %s has mismatched users.\nTF State: %+v.\nGCP State: %+v",
					n, rs.Primary.Attributes["users"], disk.Users)
			}
		}
		return nil
	}
}

func testAccComputeDisk_basic(diskName string) string {
	return fmt.Sprintf(`
resource "google_compute_disk" "foobar" {
	name = "%s"
	image = "debian-8-jessie-v20160803"
	size = 50
	type = "pd-ssd"
	zone = "us-central1-a"
}`, diskName)
}

func testAccComputeDisk_fromSnapshotURI(firstDiskName, snapshotName, diskName, xpn_host string) string {
	return fmt.Sprintf(`
		resource "google_compute_disk" "foobar" {
			name = "%s"
			image = "debian-8-jessie-v20160803"
			size = 50
			type = "pd-ssd"
			zone = "us-central1-a"
			project = "%s"
		}

resource "google_compute_snapshot" "snapdisk" {
  name = "%s"
  source_disk = "${google_compute_disk.foobar.name}"
  zone = "us-central1-a"
	project = "%s"
}
resource "google_compute_disk" "seconddisk" {
	name = "%s"
	snapshot = "${google_compute_snapshot.snapdisk.self_link}"
	type = "pd-ssd"
	zone = "us-central1-a"
}`, firstDiskName, xpn_host, snapshotName, xpn_host, diskName)
}

func testAccComputeDisk_encryption(diskName string) string {
	return fmt.Sprintf(`
resource "google_compute_disk" "foobar" {
	name = "%s"
	image = "debian-8-jessie-v20160803"
	size = 50
	type = "pd-ssd"
	zone = "us-central1-a"
	disk_encryption_key_raw = "SGVsbG8gZnJvbSBHb29nbGUgQ2xvdWQgUGxhdGZvcm0="
}`, diskName)
}

func testAccComputeDisk_deleteDetach(instanceName, diskName string) string {
	return fmt.Sprintf(`
resource "google_compute_disk" "foo" {
	name = "%s"
	image = "debian-8"
	size = 50
	type = "pd-ssd"
	zone = "us-central1-a"
}

resource "google_compute_instance" "bar" {
	name = "%s"
	machine_type = "n1-standard-1"
	zone = "us-central1-a"

	disk {
		image = "debian-8"
	}

	disk {
		disk = "${google_compute_disk.foo.name}"
		auto_delete = false
	}

	network_interface {
		network = "default"
	}
}`, diskName, instanceName)
}<|MERGE_RESOLUTION|>--- conflicted
+++ resolved
@@ -2,11 +2,8 @@
 
 import (
 	"fmt"
-<<<<<<< HEAD
+  "os"
 	"strconv"
-=======
-	"os"
->>>>>>> d1b8d9cd
 	"testing"
 
 	"github.com/hashicorp/terraform/helper/acctest"
