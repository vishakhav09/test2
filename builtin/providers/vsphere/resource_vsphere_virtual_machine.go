--- conflicted
+++ resolved
@@ -66,7 +66,6 @@
 }
 
 type virtualMachine struct {
-<<<<<<< HEAD
 	name                  string
 	folder                string
 	datacenter            string
@@ -80,7 +79,6 @@
 	networkInterfaces     []networkInterface
 	hardDisks             []hardDisk
 	cdroms                []cdrom
-	gateway               string
 	domain                string
 	timeZone              string
 	dnsSuffixes           []string
@@ -90,24 +88,6 @@
 	skipCustomization     bool
 	windowsOptionalConfig windowsOptConfig
 	customConfigurations  map[string](types.AnyType)
-=======
-	name                 string
-	folder               string
-	datacenter           string
-	cluster              string
-	resourcePool         string
-	datastore            string
-	vcpu                 int
-	memoryMb             int64
-	template             string
-	networkInterfaces    []networkInterface
-	hardDisks            []hardDisk
-	domain               string
-	timeZone             string
-	dnsSuffixes          []string
-	dnsServers           []string
-	customConfigurations map[string](types.AnyType)
->>>>>>> 312883e6
 }
 
 func (v virtualMachine) Path() string {
