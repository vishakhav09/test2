package aws

import (
	"fmt"
	"net"
	"regexp"
	"strings"
	"time"

	"github.com/aws/aws-sdk-go/service/s3"
	"github.com/hashicorp/terraform/helper/schema"
)

func validateRdsId(v interface{}, k string) (ws []string, errors []error) {
	value := v.(string)
	if !regexp.MustCompile(`^[0-9a-z-]+$`).MatchString(value) {
		errors = append(errors, fmt.Errorf(
			"only lowercase alphanumeric characters and hyphens allowed in %q", k))
	}
	if !regexp.MustCompile(`^[a-z]`).MatchString(value) {
		errors = append(errors, fmt.Errorf(
			"first character of %q must be a letter", k))
	}
	if regexp.MustCompile(`--`).MatchString(value) {
		errors = append(errors, fmt.Errorf(
			"%q cannot contain two consecutive hyphens", k))
	}
	if regexp.MustCompile(`-$`).MatchString(value) {
		errors = append(errors, fmt.Errorf(
			"%q cannot end with a hyphen", k))
	}
	return
}

func validateElastiCacheClusterId(v interface{}, k string) (ws []string, errors []error) {
	value := v.(string)
	if (len(value) < 1) || (len(value) > 20) {
		errors = append(errors, fmt.Errorf(
			"%q must contain from 1 to 20 alphanumeric characters or hyphens", k))
	}
	if !regexp.MustCompile(`^[0-9a-z-]+$`).MatchString(value) {
		errors = append(errors, fmt.Errorf(
			"only lowercase alphanumeric characters and hyphens allowed in %q", k))
	}
	if !regexp.MustCompile(`^[a-z]`).MatchString(value) {
		errors = append(errors, fmt.Errorf(
			"first character of %q must be a letter", k))
	}
	if regexp.MustCompile(`--`).MatchString(value) {
		errors = append(errors, fmt.Errorf(
			"%q cannot contain two consecutive hyphens", k))
	}
	if regexp.MustCompile(`-$`).MatchString(value) {
		errors = append(errors, fmt.Errorf(
			"%q cannot end with a hyphen", k))
	}
	return
}

func validateASGScheduleTimestamp(v interface{}, k string) (ws []string, errors []error) {
	value := v.(string)
	_, err := time.Parse(awsAutoscalingScheduleTimeLayout, value)
	if err != nil {
		errors = append(errors, fmt.Errorf(
			"%q cannot be parsed as iso8601 Timestamp Format", value))
	}

	return
}

// validateTagFilters confirms the "value" component of a tag filter is one of
// AWS's three allowed types.
func validateTagFilters(v interface{}, k string) (ws []string, errors []error) {
	value := v.(string)
	if value != "KEY_ONLY" && value != "VALUE_ONLY" && value != "KEY_AND_VALUE" {
		errors = append(errors, fmt.Errorf(
			"%q must be one of \"KEY_ONLY\", \"VALUE_ONLY\", or \"KEY_AND_VALUE\"", k))
	}
	return
}

func validateDbParamGroupName(v interface{}, k string) (ws []string, errors []error) {
	value := v.(string)
	if !regexp.MustCompile(`^[0-9a-z-]+$`).MatchString(value) {
		errors = append(errors, fmt.Errorf(
			"only lowercase alphanumeric characters and hyphens allowed in %q", k))
	}
	if !regexp.MustCompile(`^[a-z]`).MatchString(value) {
		errors = append(errors, fmt.Errorf(
			"first character of %q must be a letter", k))
	}
	if regexp.MustCompile(`--`).MatchString(value) {
		errors = append(errors, fmt.Errorf(
			"%q cannot contain two consecutive hyphens", k))
	}
	if regexp.MustCompile(`-$`).MatchString(value) {
		errors = append(errors, fmt.Errorf(
			"%q cannot end with a hyphen", k))
	}
	if len(value) > 255 {
		errors = append(errors, fmt.Errorf(
			"%q cannot be greater than 255 characters", k))
	}
	return

}

func validateStreamViewType(v interface{}, k string) (ws []string, errors []error) {
	value := v.(string)
	viewTypes := map[string]bool{
		"KEYS_ONLY":          true,
		"NEW_IMAGE":          true,
		"OLD_IMAGE":          true,
		"NEW_AND_OLD_IMAGES": true,
	}

	if !viewTypes[value] {
		errors = append(errors, fmt.Errorf("%q be a valid DynamoDB StreamViewType", k))
	}
	return
}

func validateElbName(v interface{}, k string) (ws []string, errors []error) {
	value := v.(string)
	if !regexp.MustCompile(`^[0-9A-Za-z-]+$`).MatchString(value) {
		errors = append(errors, fmt.Errorf(
			"only alphanumeric characters and hyphens allowed in %q: %q",
			k, value))
	}
	if len(value) > 32 {
		errors = append(errors, fmt.Errorf(
			"%q cannot be longer than 32 characters: %q", k, value))
	}
	if regexp.MustCompile(`^-`).MatchString(value) {
		errors = append(errors, fmt.Errorf(
			"%q cannot begin with a hyphen: %q", k, value))
	}
	if regexp.MustCompile(`-$`).MatchString(value) {
		errors = append(errors, fmt.Errorf(
			"%q cannot end with a hyphen: %q", k, value))
	}
	return

}

func validateEcrRepositoryName(v interface{}, k string) (ws []string, errors []error) {
	value := v.(string)
	if len(value) < 2 {
		errors = append(errors, fmt.Errorf(
			"%q must be at least 2 characters long: %q", k, value))
	}
	if len(value) > 256 {
		errors = append(errors, fmt.Errorf(
			"%q cannot be longer than 256 characters: %q", k, value))
	}

	// http://docs.aws.amazon.com/AmazonECR/latest/APIReference/API_CreateRepository.html
	pattern := `^(?:[a-z0-9]+(?:[._-][a-z0-9]+)*/)*[a-z0-9]+(?:[._-][a-z0-9]+)*$`
	if !regexp.MustCompile(pattern).MatchString(value) {
		errors = append(errors, fmt.Errorf(
			"%q doesn't comply with restrictions (%q): %q",
			k, pattern, value))
	}

	return
}

func validateCloudWatchEventRuleName(v interface{}, k string) (ws []string, errors []error) {
	value := v.(string)
	if len(value) > 64 {
		errors = append(errors, fmt.Errorf(
			"%q cannot be longer than 64 characters: %q", k, value))
	}

	// http://docs.aws.amazon.com/AmazonCloudWatchEvents/latest/APIReference/API_PutRule.html
	pattern := `^[\.\-_A-Za-z0-9]+$`
	if !regexp.MustCompile(pattern).MatchString(value) {
		errors = append(errors, fmt.Errorf(
			"%q doesn't comply with restrictions (%q): %q",
			k, pattern, value))
	}

	return
}

func validateMaxLength(length int) schema.SchemaValidateFunc {
	return func(v interface{}, k string) (ws []string, errors []error) {
		value := v.(string)
		if len(value) > length {
			errors = append(errors, fmt.Errorf(
				"%q cannot be longer than %d characters: %q", k, length, value))
		}
		return
	}
}

func validateIntegerInRange(min, max int) schema.SchemaValidateFunc {
	return func(v interface{}, k string) (ws []string, errors []error) {
		value := v.(int)
		if value < min {
			errors = append(errors, fmt.Errorf(
				"%q cannot be lower than %d: %d", k, min, value))
		}
		if value > max {
			errors = append(errors, fmt.Errorf(
				"%q cannot be higher than %d: %d", k, max, value))
		}
		return
	}
}

func validateCloudWatchEventTargetId(v interface{}, k string) (ws []string, errors []error) {
	value := v.(string)
	if len(value) > 64 {
		errors = append(errors, fmt.Errorf(
			"%q cannot be longer than 64 characters: %q", k, value))
	}

	// http://docs.aws.amazon.com/AmazonCloudWatchEvents/latest/APIReference/API_Target.html
	pattern := `^[\.\-_A-Za-z0-9]+$`
	if !regexp.MustCompile(pattern).MatchString(value) {
		errors = append(errors, fmt.Errorf(
			"%q doesn't comply with restrictions (%q): %q",
			k, pattern, value))
	}

	return
}

func validateLambdaFunctionName(v interface{}, k string) (ws []string, errors []error) {
	value := v.(string)
	if len(value) > 140 {
		errors = append(errors, fmt.Errorf(
			"%q cannot be longer than 140 characters: %q", k, value))
	}
	// http://docs.aws.amazon.com/lambda/latest/dg/API_AddPermission.html
	pattern := `^(arn:[\w-]+:lambda:)?([a-z]{2}-[a-z]+-\d{1}:)?(\d{12}:)?(function:)?([a-zA-Z0-9-_]+)(:(\$LATEST|[a-zA-Z0-9-_]+))?$`
	if !regexp.MustCompile(pattern).MatchString(value) {
		errors = append(errors, fmt.Errorf(
			"%q doesn't comply with restrictions (%q): %q",
			k, pattern, value))
	}

	return
}

func validateLambdaQualifier(v interface{}, k string) (ws []string, errors []error) {
	value := v.(string)
	if len(value) > 128 {
		errors = append(errors, fmt.Errorf(
			"%q cannot be longer than 128 characters: %q", k, value))
	}
	// http://docs.aws.amazon.com/lambda/latest/dg/API_AddPermission.html
	pattern := `^[a-zA-Z0-9$_-]+$`
	if !regexp.MustCompile(pattern).MatchString(value) {
		errors = append(errors, fmt.Errorf(
			"%q doesn't comply with restrictions (%q): %q",
			k, pattern, value))
	}

	return
}

func validateLambdaPermissionAction(v interface{}, k string) (ws []string, errors []error) {
	value := v.(string)

	// http://docs.aws.amazon.com/lambda/latest/dg/API_AddPermission.html
	pattern := `^(lambda:[*]|lambda:[a-zA-Z]+|[*])$`
	if !regexp.MustCompile(pattern).MatchString(value) {
		errors = append(errors, fmt.Errorf(
			"%q doesn't comply with restrictions (%q): %q",
			k, pattern, value))
	}

	return
}

func validateAwsAccountId(v interface{}, k string) (ws []string, errors []error) {
	value := v.(string)

	// http://docs.aws.amazon.com/lambda/latest/dg/API_AddPermission.html
	pattern := `^\d{12}$`
	if !regexp.MustCompile(pattern).MatchString(value) {
		errors = append(errors, fmt.Errorf(
			"%q doesn't look like AWS Account ID (exactly 12 digits): %q",
			k, value))
	}

	return
}

func validateArn(v interface{}, k string) (ws []string, errors []error) {
	value := v.(string)

	if value == "" {
		return
	}

	// http://docs.aws.amazon.com/lambda/latest/dg/API_AddPermission.html
	pattern := `^arn:[\w-]+:([a-zA-Z0-9\-])+:([a-z]{2}-[a-z]+-\d{1})?:(\d{12})?:(.*)$`
	if !regexp.MustCompile(pattern).MatchString(value) {
		errors = append(errors, fmt.Errorf(
			"%q doesn't look like a valid ARN (%q): %q",
			k, pattern, value))
	}

	return
}

func validatePolicyStatementId(v interface{}, k string) (ws []string, errors []error) {
	value := v.(string)

	if len(value) > 100 {
		errors = append(errors, fmt.Errorf(
			"%q cannot be longer than 100 characters: %q", k, value))
	}

	// http://docs.aws.amazon.com/lambda/latest/dg/API_AddPermission.html
	pattern := `^[a-zA-Z0-9-_]+$`
	if !regexp.MustCompile(pattern).MatchString(value) {
		errors = append(errors, fmt.Errorf(
			"%q doesn't look like a valid statement ID (%q): %q",
			k, pattern, value))
	}

	return
}

// validateCIDRNetworkAddress ensures that the string value is a valid CIDR that
// represents a network address - it adds an error otherwise
func validateCIDRNetworkAddress(v interface{}, k string) (ws []string, errors []error) {
	value := v.(string)
	_, ipnet, err := net.ParseCIDR(value)
	if err != nil {
		errors = append(errors, fmt.Errorf(
			"%q must contain a valid CIDR, got error parsing: %s", k, err))
		return
	}

	if ipnet == nil || value != ipnet.String() {
		errors = append(errors, fmt.Errorf(
			"%q must contain a valid network CIDR, expected %q, got %q",
			k, ipnet, value))
	}

	return
}

func validateHTTPMethod(v interface{}, k string) (ws []string, errors []error) {
	value := v.(string)

	validMethods := map[string]bool{
		"ANY":     true,
		"DELETE":  true,
		"GET":     true,
		"HEAD":    true,
		"OPTIONS": true,
		"PATCH":   true,
		"POST":    true,
		"PUT":     true,
	}

	if _, ok := validMethods[value]; !ok {
		errors = append(errors, fmt.Errorf(
			"%q contains an invalid method %q. Valid methods are either %q, %q, %q, %q, %q, %q, %q, or %q.",
			k, value, "ANY", "DELETE", "GET", "HEAD", "OPTIONS", "PATCH", "POST", "PUT"))
	}
	return
}

func validateLogMetricFilterName(v interface{}, k string) (ws []string, errors []error) {
	value := v.(string)

	if len(value) > 512 {
		errors = append(errors, fmt.Errorf(
			"%q cannot be longer than 512 characters: %q", k, value))
	}

	// http://docs.aws.amazon.com/AmazonCloudWatchLogs/latest/APIReference/API_PutMetricFilter.html
	pattern := `^[^:*]+$`
	if !regexp.MustCompile(pattern).MatchString(value) {
		errors = append(errors, fmt.Errorf(
			"%q isn't a valid log metric name (must not contain colon nor asterisk): %q",
			k, value))
	}

	return
}

func validateLogMetricFilterTransformationName(v interface{}, k string) (ws []string, errors []error) {
	value := v.(string)

	if len(value) > 255 {
		errors = append(errors, fmt.Errorf(
			"%q cannot be longer than 255 characters: %q", k, value))
	}

	// http://docs.aws.amazon.com/AmazonCloudWatchLogs/latest/APIReference/API_MetricTransformation.html
	pattern := `^[^:*$]*$`
	if !regexp.MustCompile(pattern).MatchString(value) {
		errors = append(errors, fmt.Errorf(
			"%q isn't a valid log metric transformation name (must not contain"+
				" colon, asterisk nor dollar sign): %q",
			k, value))
	}

	return
}

func validateLogGroupName(v interface{}, k string) (ws []string, errors []error) {
	value := v.(string)

	if len(value) > 512 {
		errors = append(errors, fmt.Errorf(
			"%q cannot be longer than 512 characters: %q", k, value))
	}

	// http://docs.aws.amazon.com/AmazonCloudWatchLogs/latest/APIReference/API_CreateLogGroup.html
	pattern := `^[\.\-_/#A-Za-z0-9]+$`
	if !regexp.MustCompile(pattern).MatchString(value) {
		errors = append(errors, fmt.Errorf(
			"%q isn't a valid log group name (alphanumeric characters, underscores,"+
				" hyphens, slashes, hash signs and dots are allowed): %q",
			k, value))
	}

	return
}

func validateS3BucketLifecycleTimestamp(v interface{}, k string) (ws []string, errors []error) {
	value := v.(string)
	_, err := time.Parse(time.RFC3339, fmt.Sprintf("%sT00:00:00Z", value))
	if err != nil {
		errors = append(errors, fmt.Errorf(
			"%q cannot be parsed as RFC3339 Timestamp Format", value))
	}

	return
}

func validateS3BucketLifecycleStorageClass(v interface{}, k string) (ws []string, errors []error) {
	value := v.(string)
	if value != s3.TransitionStorageClassStandardIa && value != s3.TransitionStorageClassGlacier {
		errors = append(errors, fmt.Errorf(
			"%q must be one of '%q', '%q'", k, s3.TransitionStorageClassStandardIa, s3.TransitionStorageClassGlacier))
	}

	return
}

func validateS3BucketReplicationRuleId(v interface{}, k string) (ws []string, errors []error) {
	value := v.(string)
	if len(value) > 255 {
		errors = append(errors, fmt.Errorf(
			"%q cannot be longer than 255 characters: %q", k, value))
	}

	return
}

func validateS3BucketReplicationRulePrefix(v interface{}, k string) (ws []string, errors []error) {
	value := v.(string)
	if len(value) > 1024 {
		errors = append(errors, fmt.Errorf(
			"%q cannot be longer than 1024 characters: %q", k, value))
	}

	return
}

func validateS3BucketReplicationDestinationStorageClass(v interface{}, k string) (ws []string, errors []error) {
	value := v.(string)
	if value != s3.StorageClassStandard && value != s3.StorageClassStandardIa && value != s3.StorageClassReducedRedundancy {
		errors = append(errors, fmt.Errorf(
			"%q must be one of '%q', '%q' or '%q'", k, s3.StorageClassStandard, s3.StorageClassStandardIa, s3.StorageClassReducedRedundancy))
	}

	return
}

func validateS3BucketReplicationRuleStatus(v interface{}, k string) (ws []string, errors []error) {
	value := v.(string)
	if value != s3.ReplicationRuleStatusEnabled && value != s3.ReplicationRuleStatusDisabled {
		errors = append(errors, fmt.Errorf(
			"%q must be one of '%q' or '%q'", k, s3.ReplicationRuleStatusEnabled, s3.ReplicationRuleStatusDisabled))
	}

	return
}

func validateS3BucketLifecycleRuleId(v interface{}, k string) (ws []string, errors []error) {
	value := v.(string)
	if len(value) > 255 {
		errors = append(errors, fmt.Errorf(
			"%q cannot exceed 255 characters", k))
	}
	return
}

func validateDbEventSubscriptionName(v interface{}, k string) (ws []string, errors []error) {
	value := v.(string)
	if !regexp.MustCompile(`^[0-9A-Za-z-]+$`).MatchString(value) {
		errors = append(errors, fmt.Errorf(
			"only alphanumeric characters and hyphens allowed in %q", k))
	}
	if len(value) > 255 {
		errors = append(errors, fmt.Errorf(
			"%q cannot be longer than 255 characters", k))
	}
	return
}

func validateApiGatewayIntegrationPassthroughBehavior(v interface{}, k string) (ws []string, errors []error) {
	value := v.(string)
	if value != "WHEN_NO_MATCH" && value != "WHEN_NO_TEMPLATES" && value != "NEVER" {
		errors = append(errors, fmt.Errorf(
			"%q must be one of 'WHEN_NO_MATCH', 'WHEN_NO_TEMPLATES', 'NEVER'", k))
	}
	return
}

func validateJsonString(v interface{}, k string) (ws []string, errors []error) {
	if _, err := normalizeJsonString(v); err != nil {
		errors = append(errors, fmt.Errorf("%q contains an invalid JSON: %s", k, err))
	}
	return
}

func validateCloudFormationTemplate(v interface{}, k string) (ws []string, errors []error) {
	if looksLikeJsonString(v) {
		if _, err := normalizeJsonString(v); err != nil {
			errors = append(errors, fmt.Errorf("%q contains an invalid JSON: %s", k, err))
		}
	} else {
		if _, err := checkYamlString(v); err != nil {
			errors = append(errors, fmt.Errorf("%q contains an invalid YAML: %s", k, err))
		}
	}
	return
}

func validateApiGatewayIntegrationType(v interface{}, k string) (ws []string, errors []error) {
	value := v.(string)

	validTypes := map[string]bool{
		"AWS":        true,
		"AWS_PROXY":  true,
		"HTTP":       true,
		"HTTP_PROXY": true,
		"MOCK":       true,
	}

	if _, ok := validTypes[value]; !ok {
		errors = append(errors, fmt.Errorf(
			"%q contains an invalid integration type %q. Valid types are either %q, %q, %q, %q, or %q.",
			k, value, "AWS", "AWS_PROXY", "HTTP", "HTTP_PROXY", "MOCK"))
	}
	return
}

func validateApiGatewayIntegrationContentHandling(v interface{}, k string) (ws []string, errors []error) {
	value := v.(string)

	validTypes := map[string]bool{
		"CONVERT_TO_BINARY": true,
		"CONVERT_TO_TEXT":   true,
	}

	if _, ok := validTypes[value]; !ok {
		errors = append(errors, fmt.Errorf(
			"%q contains an invalid integration type %q. Valid types are either %q or %q.",
			k, value, "CONVERT_TO_BINARY", "CONVERT_TO_TEXT"))
	}
	return
}

func validateSQSQueueName(v interface{}, k string) (errors []error) {
	value := v.(string)
	if len(value) > 80 {
		errors = append(errors, fmt.Errorf("%q cannot be longer than 80 characters", k))
	}

	if !regexp.MustCompile(`^[0-9A-Za-z-_]+$`).MatchString(value) {
		errors = append(errors, fmt.Errorf("only alphanumeric characters and hyphens allowed in %q", k))
	}
	return
}

func validateSQSFifoQueueName(v interface{}, k string) (errors []error) {
	value := v.(string)

	if len(value) > 80 {
		errors = append(errors, fmt.Errorf("%q cannot be longer than 80 characters", k))
	}

	if !regexp.MustCompile(`^[0-9A-Za-z-_.]+$`).MatchString(value) {
		errors = append(errors, fmt.Errorf("only alphanumeric characters and hyphens allowed in %q", k))
	}

	if regexp.MustCompile(`^[^a-zA-Z0-9-_]`).MatchString(value) {
		errors = append(errors, fmt.Errorf("FIFO queue name must start with one of these characters [a-zA-Z0-9-_]: %v", value))
	}

	if !regexp.MustCompile(`\.fifo$`).MatchString(value) {
		errors = append(errors, fmt.Errorf("FIFO queue name should ends with \".fifo\": %v", value))
	}

	return
}

func validateSNSSubscriptionProtocol(v interface{}, k string) (ws []string, errors []error) {
	value := strings.ToLower(v.(string))
	forbidden := []string{"email", "sms"}
	for _, f := range forbidden {
		if strings.Contains(value, f) {
			errors = append(
				errors,
				fmt.Errorf("Unsupported protocol (%s) for SNS Topic", value),
			)
		}
	}
	return
}

func validateSecurityRuleType(v interface{}, k string) (ws []string, errors []error) {
	value := strings.ToLower(v.(string))

	validTypes := map[string]bool{
		"ingress": true,
		"egress":  true,
	}

	if _, ok := validTypes[value]; !ok {
		errors = append(errors, fmt.Errorf(
			"%q contains an invalid Security Group Rule type %q. Valid types are either %q or %q.",
			k, value, "ingress", "egress"))
	}
	return
}

func validateOnceAWeekWindowFormat(v interface{}, k string) (ws []string, errors []error) {
	// valid time format is "ddd:hh24:mi"
	validTimeFormat := "(sun|mon|tue|wed|thu|fri|sat):([0-1][0-9]|2[0-3]):([0-5][0-9])"

	value := strings.ToLower(v.(string))
	if !regexp.MustCompile(validTimeFormat + "-" + validTimeFormat).MatchString(value) {
		errors = append(errors, fmt.Errorf(
			"%q must satisfy the format of \"ddd:hh24:mi-ddd:hh24:mi\".", k))
	}
	return
}

func validateOnceADayWindowFormat(v interface{}, k string) (ws []string, errors []error) {
	// valid time format is "hh24:mi"
	validTimeFormat := "([0-1][0-9]|2[0-3]):([0-5][0-9])"

	value := v.(string)
	if !regexp.MustCompile(validTimeFormat + "-" + validTimeFormat).MatchString(value) {
		errors = append(errors, fmt.Errorf(
			"%q must satisfy the format of \"hh24:mi-hh24:mi\".", k))
	}
	return
}

func validateRoute53RecordType(v interface{}, k string) (ws []string, errors []error) {
	// Valid Record types
	// SOA, A, TXT, NS, CNAME, MX, NAPTR, PTR, SRV, SPF, AAAA
	validTypes := map[string]struct{}{
		"SOA":   {},
		"A":     {},
		"TXT":   {},
		"NS":    {},
		"CNAME": {},
		"MX":    {},
		"NAPTR": {},
		"PTR":   {},
		"SRV":   {},
		"SPF":   {},
		"AAAA":  {},
	}

	value := v.(string)
	if _, ok := validTypes[value]; !ok {
		errors = append(errors, fmt.Errorf(
			"%q must be one of [SOA, A, TXT, NS, CNAME, MX, NAPTR, PTR, SRV, SPF, AAAA]", k))
	}
	return
}

// Validates that ECS Placement Constraints are set correctly
// Takes type, and expression as strings
func validateAwsEcsPlacementConstraint(constType, constExpr string) error {
	switch constType {
	case "distinctInstance":
		// Expression can be nil for distinctInstance
		return nil
	case "memberOf":
		if constExpr == "" {
			return fmt.Errorf("Expression cannot be nil for 'memberOf' type")
		}
	default:
		return fmt.Errorf("Unknown type provided: %q", constType)
	}
	return nil
}

// Validates that an Ecs placement strategy is set correctly
// Takes type, and field as strings
func validateAwsEcsPlacementStrategy(stratType, stratField string) error {
	switch stratType {
	case "random":
		// random does not need the field attribute set, could error, but it isn't read at the API level
		return nil
	case "spread":
		//  For the spread placement strategy, valid values are instanceId
		// (or host, which has the same effect), or any platform or custom attribute
		// that is applied to a container instance
		// stratField is already cased to a string
		return nil
	case "binpack":
		if stratField != "cpu" && stratField != "memory" {
			return fmt.Errorf("Binpack type requires the field attribute to be either 'cpu' or 'memory'. Got: %s",
				stratField)
		}
	default:
		return fmt.Errorf("Unknown type %s. Must be one of 'random', 'spread', or 'binpack'.", stratType)
	}
	return nil
}

<<<<<<< HEAD
func validateDmsEndpointId(v interface{}, k string) (ws []string, es []error) {
	val := v.(string)

	if len(val) > 255 {
		es = append(es, fmt.Errorf("%q must not be longer than 255 characters", k))
	}
	if !regexp.MustCompile("^[a-zA-Z][a-zA-Z0-9-]+$").MatchString(val) {
		es = append(es, fmt.Errorf("%q must start with a letter, only contain alphanumeric characters and hyphens", k))
	}
	if strings.Contains(val, "--") {
		es = append(es, fmt.Errorf("%q must not contain consecutive hyphens", k))
	}
	if strings.HasSuffix(val, "-") {
		es = append(es, fmt.Errorf("%q must not end in a hyphen", k))
	}

	return
}

func validateDmsReplicationInstanceId(v interface{}, k string) (ws []string, es []error) {
	val := v.(string)

	if len(val) > 63 {
		es = append(es, fmt.Errorf("%q must not be longer than 63 characters", k))
	}
	if !regexp.MustCompile("^[a-zA-Z][a-zA-Z0-9-]+$").MatchString(val) {
		es = append(es, fmt.Errorf("%q must start with a letter, only contain alphanumeric characters and hyphens", k))
	}
	if strings.Contains(val, "--") {
		es = append(es, fmt.Errorf("%q must not contain consecutive hyphens", k))
	}
	if strings.HasSuffix(val, "-") {
		es = append(es, fmt.Errorf("%q must not end in a hyphen", k))
	}

	return
}

func validateDmsReplicationSubnetGroupId(v interface{}, k string) (ws []string, es []error) {
	val := v.(string)

	if val == "default" {
		es = append(es, fmt.Errorf("%q must not be default", k))
	}
	if len(val) > 255 {
		es = append(es, fmt.Errorf("%q must not be longer than 255 characters", k))
	}
	if !regexp.MustCompile(`^[a-zA-Z0-9. _-]+$`).MatchString(val) {
		es = append(es, fmt.Errorf("%q must only contain alphanumeric characters, periods, spaces, underscores and hyphens", k))
	}

	return
}

func validateDmsReplicationTaskId(v interface{}, k string) (ws []string, es []error) {
	val := v.(string)

	if len(val) > 255 {
		es = append(es, fmt.Errorf("%q must not be longer than 255 characters", k))
	}
	if !regexp.MustCompile("^[a-zA-Z][a-zA-Z0-9-]+$").MatchString(val) {
		es = append(es, fmt.Errorf("%q must start with a letter, only contain alphanumeric characters and hyphens", k))
	}
	if strings.Contains(val, "--") {
		es = append(es, fmt.Errorf("%q must not contain consecutive hyphens", k))
	}
	if strings.HasSuffix(val, "-") {
		es = append(es, fmt.Errorf("%q must not end in a hyphen", k))
	}

=======
func validateAwsEmrEbsVolumeType(v interface{}, k string) (ws []string, errors []error) {
	validTypes := map[string]struct{}{
		"gp2":      {},
		"io1":      {},
		"standard": {},
	}

	value := v.(string)

	if _, ok := validTypes[value]; !ok {
		errors = append(errors, fmt.Errorf(
			"%q must be one of ['gp2', 'io1', 'standard']", k))
	}
>>>>>>> 0152a79b
	return
}<|MERGE_RESOLUTION|>--- conflicted
+++ resolved
@@ -728,78 +728,6 @@
 	return nil
 }
 
-<<<<<<< HEAD
-func validateDmsEndpointId(v interface{}, k string) (ws []string, es []error) {
-	val := v.(string)
-
-	if len(val) > 255 {
-		es = append(es, fmt.Errorf("%q must not be longer than 255 characters", k))
-	}
-	if !regexp.MustCompile("^[a-zA-Z][a-zA-Z0-9-]+$").MatchString(val) {
-		es = append(es, fmt.Errorf("%q must start with a letter, only contain alphanumeric characters and hyphens", k))
-	}
-	if strings.Contains(val, "--") {
-		es = append(es, fmt.Errorf("%q must not contain consecutive hyphens", k))
-	}
-	if strings.HasSuffix(val, "-") {
-		es = append(es, fmt.Errorf("%q must not end in a hyphen", k))
-	}
-
-	return
-}
-
-func validateDmsReplicationInstanceId(v interface{}, k string) (ws []string, es []error) {
-	val := v.(string)
-
-	if len(val) > 63 {
-		es = append(es, fmt.Errorf("%q must not be longer than 63 characters", k))
-	}
-	if !regexp.MustCompile("^[a-zA-Z][a-zA-Z0-9-]+$").MatchString(val) {
-		es = append(es, fmt.Errorf("%q must start with a letter, only contain alphanumeric characters and hyphens", k))
-	}
-	if strings.Contains(val, "--") {
-		es = append(es, fmt.Errorf("%q must not contain consecutive hyphens", k))
-	}
-	if strings.HasSuffix(val, "-") {
-		es = append(es, fmt.Errorf("%q must not end in a hyphen", k))
-	}
-
-	return
-}
-
-func validateDmsReplicationSubnetGroupId(v interface{}, k string) (ws []string, es []error) {
-	val := v.(string)
-
-	if val == "default" {
-		es = append(es, fmt.Errorf("%q must not be default", k))
-	}
-	if len(val) > 255 {
-		es = append(es, fmt.Errorf("%q must not be longer than 255 characters", k))
-	}
-	if !regexp.MustCompile(`^[a-zA-Z0-9. _-]+$`).MatchString(val) {
-		es = append(es, fmt.Errorf("%q must only contain alphanumeric characters, periods, spaces, underscores and hyphens", k))
-	}
-
-	return
-}
-
-func validateDmsReplicationTaskId(v interface{}, k string) (ws []string, es []error) {
-	val := v.(string)
-
-	if len(val) > 255 {
-		es = append(es, fmt.Errorf("%q must not be longer than 255 characters", k))
-	}
-	if !regexp.MustCompile("^[a-zA-Z][a-zA-Z0-9-]+$").MatchString(val) {
-		es = append(es, fmt.Errorf("%q must start with a letter, only contain alphanumeric characters and hyphens", k))
-	}
-	if strings.Contains(val, "--") {
-		es = append(es, fmt.Errorf("%q must not contain consecutive hyphens", k))
-	}
-	if strings.HasSuffix(val, "-") {
-		es = append(es, fmt.Errorf("%q must not end in a hyphen", k))
-	}
-
-=======
 func validateAwsEmrEbsVolumeType(v interface{}, k string) (ws []string, errors []error) {
 	validTypes := map[string]struct{}{
 		"gp2":      {},
@@ -813,6 +741,78 @@
 		errors = append(errors, fmt.Errorf(
 			"%q must be one of ['gp2', 'io1', 'standard']", k))
 	}
->>>>>>> 0152a79b
+	return
+}
+
+func validateDmsEndpointId(v interface{}, k string) (ws []string, es []error) {
+	val := v.(string)
+
+	if len(val) > 255 {
+		es = append(es, fmt.Errorf("%q must not be longer than 255 characters", k))
+	}
+	if !regexp.MustCompile("^[a-zA-Z][a-zA-Z0-9-]+$").MatchString(val) {
+		es = append(es, fmt.Errorf("%q must start with a letter, only contain alphanumeric characters and hyphens", k))
+	}
+	if strings.Contains(val, "--") {
+		es = append(es, fmt.Errorf("%q must not contain consecutive hyphens", k))
+	}
+	if strings.HasSuffix(val, "-") {
+		es = append(es, fmt.Errorf("%q must not end in a hyphen", k))
+	}
+
+	return
+}
+
+func validateDmsReplicationInstanceId(v interface{}, k string) (ws []string, es []error) {
+	val := v.(string)
+
+	if len(val) > 63 {
+		es = append(es, fmt.Errorf("%q must not be longer than 63 characters", k))
+	}
+	if !regexp.MustCompile("^[a-zA-Z][a-zA-Z0-9-]+$").MatchString(val) {
+		es = append(es, fmt.Errorf("%q must start with a letter, only contain alphanumeric characters and hyphens", k))
+	}
+	if strings.Contains(val, "--") {
+		es = append(es, fmt.Errorf("%q must not contain consecutive hyphens", k))
+	}
+	if strings.HasSuffix(val, "-") {
+		es = append(es, fmt.Errorf("%q must not end in a hyphen", k))
+	}
+
+	return
+}
+
+func validateDmsReplicationSubnetGroupId(v interface{}, k string) (ws []string, es []error) {
+	val := v.(string)
+
+	if val == "default" {
+		es = append(es, fmt.Errorf("%q must not be default", k))
+	}
+	if len(val) > 255 {
+		es = append(es, fmt.Errorf("%q must not be longer than 255 characters", k))
+	}
+	if !regexp.MustCompile(`^[a-zA-Z0-9. _-]+$`).MatchString(val) {
+		es = append(es, fmt.Errorf("%q must only contain alphanumeric characters, periods, spaces, underscores and hyphens", k))
+	}
+
+	return
+}
+
+func validateDmsReplicationTaskId(v interface{}, k string) (ws []string, es []error) {
+	val := v.(string)
+
+	if len(val) > 255 {
+		es = append(es, fmt.Errorf("%q must not be longer than 255 characters", k))
+	}
+	if !regexp.MustCompile("^[a-zA-Z][a-zA-Z0-9-]+$").MatchString(val) {
+		es = append(es, fmt.Errorf("%q must start with a letter, only contain alphanumeric characters and hyphens", k))
+	}
+	if strings.Contains(val, "--") {
+		es = append(es, fmt.Errorf("%q must not contain consecutive hyphens", k))
+	}
+	if strings.HasSuffix(val, "-") {
+		es = append(es, fmt.Errorf("%q must not end in a hyphen", k))
+	}
+
 	return
 }