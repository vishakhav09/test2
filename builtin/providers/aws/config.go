--- conflicted
+++ resolved
@@ -56,7 +56,6 @@
 }
 
 type AWSClient struct {
-<<<<<<< HEAD
 	cfconn               *cloudformation.CloudFormation
 	cloudtrailconn       *cloudtrail.CloudTrail
 	cloudwatchconn       *cloudwatch.CloudWatch
@@ -77,6 +76,7 @@
 	rdsconn              *rds.RDS
 	iamconn              *iam.IAM
 	kinesisconn          *kinesis.Kinesis
+	firehoseconn         *firehose.Firehose
 	elasticacheconn      *elasticache.ElastiCache
 	elasticbeanstalkconn *elasticbeanstalk.ElasticBeanstalk
 	lambdaconn           *lambda.Lambda
@@ -84,35 +84,6 @@
 	glacierconn          *glacier.Glacier
 	codedeployconn       *codedeploy.CodeDeploy
 	codecommitconn       *codecommit.CodeCommit
-=======
-	cfconn             *cloudformation.CloudFormation
-	cloudtrailconn     *cloudtrail.CloudTrail
-	cloudwatchconn     *cloudwatch.CloudWatch
-	cloudwatchlogsconn *cloudwatchlogs.CloudWatchLogs
-	dsconn             *directoryservice.DirectoryService
-	dynamodbconn       *dynamodb.DynamoDB
-	ec2conn            *ec2.EC2
-	ecsconn            *ecs.ECS
-	efsconn            *efs.EFS
-	elbconn            *elb.ELB
-	esconn             *elasticsearch.ElasticsearchService
-	autoscalingconn    *autoscaling.AutoScaling
-	s3conn             *s3.S3
-	sqsconn            *sqs.SQS
-	snsconn            *sns.SNS
-	r53conn            *route53.Route53
-	region             string
-	rdsconn            *rds.RDS
-	iamconn            *iam.IAM
-	kinesisconn        *kinesis.Kinesis
-	firehoseconn       *firehose.Firehose
-	elasticacheconn    *elasticache.ElastiCache
-	lambdaconn         *lambda.Lambda
-	opsworksconn       *opsworks.OpsWorks
-	glacierconn        *glacier.Glacier
-	codedeployconn     *codedeploy.CodeDeploy
-	codecommitconn     *codecommit.CodeCommit
->>>>>>> 965e5984
 }
 
 // Client configures and returns a fully initialized AWSClient
