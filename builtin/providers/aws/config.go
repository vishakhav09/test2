package aws

import (
	"fmt"
	"log"
	"strings"

	"github.com/hashicorp/go-cleanhttp"
	"github.com/hashicorp/go-multierror"

	"github.com/aws/aws-sdk-go/aws"
	"github.com/aws/aws-sdk-go/aws/awserr"
	"github.com/aws/aws-sdk-go/aws/credentials"
	"github.com/aws/aws-sdk-go/service/autoscaling"
	"github.com/aws/aws-sdk-go/service/cloudformation"
	"github.com/aws/aws-sdk-go/service/cloudwatch"
	"github.com/aws/aws-sdk-go/service/cloudwatchlogs"
<<<<<<< HEAD
=======
	"github.com/aws/aws-sdk-go/service/codedeploy"
	"github.com/aws/aws-sdk-go/service/directoryservice"
>>>>>>> 189daeec
	"github.com/aws/aws-sdk-go/service/dynamodb"
	"github.com/aws/aws-sdk-go/service/ec2"
	"github.com/aws/aws-sdk-go/service/ecs"
	"github.com/aws/aws-sdk-go/service/efs"
	"github.com/aws/aws-sdk-go/service/elasticache"
	elasticsearch "github.com/aws/aws-sdk-go/service/elasticsearchservice"
	"github.com/aws/aws-sdk-go/service/elb"
	"github.com/aws/aws-sdk-go/service/glacier"
	"github.com/aws/aws-sdk-go/service/iam"
	"github.com/aws/aws-sdk-go/service/kinesis"
	"github.com/aws/aws-sdk-go/service/lambda"
	"github.com/aws/aws-sdk-go/service/opsworks"
	"github.com/aws/aws-sdk-go/service/rds"
	"github.com/aws/aws-sdk-go/service/route53"
	"github.com/aws/aws-sdk-go/service/s3"
	"github.com/aws/aws-sdk-go/service/sns"
	"github.com/aws/aws-sdk-go/service/sqs"
)

type Config struct {
	AccessKey  string
	SecretKey  string
	Token      string
	Region     string
	MaxRetries int

	AllowedAccountIds   []interface{}
	ForbiddenAccountIds []interface{}

	DynamoDBEndpoint string
}

type AWSClient struct {
<<<<<<< HEAD
	cloudwatchconn     *cloudwatch.CloudWatch
	cloudwatchlogsconn *cloudwatchlogs.CloudWatchLogs
	dynamodbconn       *dynamodb.DynamoDB
	ec2conn            *ec2.EC2
	ecsconn            *ecs.ECS
	elbconn            *elb.ELB
=======
	cfconn             *cloudformation.CloudFormation
	cloudwatchconn     *cloudwatch.CloudWatch
	cloudwatchlogsconn *cloudwatchlogs.CloudWatchLogs
	dsconn             *directoryservice.DirectoryService
	dynamodbconn       *dynamodb.DynamoDB
	ec2conn            *ec2.EC2
	ecsconn            *ecs.ECS
	efsconn            *efs.EFS
	elbconn            *elb.ELB
	esconn             *elasticsearch.ElasticsearchService
>>>>>>> 189daeec
	autoscalingconn    *autoscaling.AutoScaling
	s3conn             *s3.S3
	sqsconn            *sqs.SQS
	snsconn            *sns.SNS
	r53conn            *route53.Route53
	region             string
	rdsconn            *rds.RDS
	iamconn            *iam.IAM
	kinesisconn        *kinesis.Kinesis
	elasticacheconn    *elasticache.ElastiCache
	lambdaconn         *lambda.Lambda
<<<<<<< HEAD
=======
	opsworksconn       *opsworks.OpsWorks
	glacierconn        *glacier.Glacier
	codedeployconn     *codedeploy.CodeDeploy
>>>>>>> 189daeec
}

// Client configures and returns a fully initialized AWSClient
func (c *Config) Client() (interface{}, error) {
	var client AWSClient

	// Get the auth and region. This can fail if keys/regions were not
	// specified and we're attempting to use the environment.
	var errs []error

	log.Println("[INFO] Building AWS region structure")
	err := c.ValidateRegion()
	if err != nil {
		errs = append(errs, err)
	}

	if len(errs) == 0 {
		// store AWS region in client struct, for region specific operations such as
		// bucket storage in S3
		client.region = c.Region

		log.Println("[INFO] Building AWS auth structure")
		// We fetched all credential sources in Provider. If they are
		// available, they'll already be in c. See Provider definition.
		creds := credentials.NewStaticCredentials(c.AccessKey, c.SecretKey, c.Token)
		awsConfig := &aws.Config{
			Credentials: creds,
			Region:      aws.String(c.Region),
			MaxRetries:  aws.Int(c.MaxRetries),
			HTTPClient:  cleanhttp.DefaultClient(),
		}

		log.Println("[INFO] Initializing IAM Connection")
		client.iamconn = iam.New(awsConfig)

		err := c.ValidateCredentials(client.iamconn)
		if err != nil {
			errs = append(errs, err)
		}

		awsDynamoDBConfig := &aws.Config{
			Credentials: creds,
			Region:      aws.String(c.Region),
			MaxRetries:  aws.Int(c.MaxRetries),
			Endpoint:    aws.String(c.DynamoDBEndpoint),
		}
		// Some services exist only in us-east-1, e.g. because they manage
		// resources that can span across multiple regions, or because
		// signature format v4 requires region to be us-east-1 for global
		// endpoints:
		// http://docs.aws.amazon.com/general/latest/gr/sigv4_changes.html
		usEast1AwsConfig := &aws.Config{
			Credentials: creds,
			Region:      aws.String("us-east-1"),
			MaxRetries:  aws.Int(c.MaxRetries),
			HTTPClient:  cleanhttp.DefaultClient(),
		}

		log.Println("[INFO] Initializing DynamoDB connection")
		client.dynamodbconn = dynamodb.New(awsDynamoDBConfig)

		log.Println("[INFO] Initializing ELB connection")
		client.elbconn = elb.New(awsConfig)

		log.Println("[INFO] Initializing S3 connection")
		client.s3conn = s3.New(awsConfig)

		log.Println("[INFO] Initializing SQS connection")
		client.sqsconn = sqs.New(awsConfig)

		log.Println("[INFO] Initializing SNS connection")
		client.snsconn = sns.New(awsConfig)

		log.Println("[INFO] Initializing RDS Connection")
		client.rdsconn = rds.New(awsConfig)

		log.Println("[INFO] Initializing Kinesis Connection")
		client.kinesisconn = kinesis.New(awsConfig)

		authErr := c.ValidateAccountId(client.iamconn)
		if authErr != nil {
			errs = append(errs, authErr)
		}

		log.Println("[INFO] Initializing AutoScaling connection")
		client.autoscalingconn = autoscaling.New(awsConfig)

		log.Println("[INFO] Initializing EC2 Connection")
		client.ec2conn = ec2.New(awsConfig)

		log.Println("[INFO] Initializing ECS Connection")
		client.ecsconn = ecs.New(awsConfig)

		log.Println("[INFO] Initializing EFS Connection")
		client.efsconn = efs.New(awsConfig)

		log.Println("[INFO] Initializing ElasticSearch Connection")
		client.esconn = elasticsearch.New(awsConfig)

		log.Println("[INFO] Initializing Route 53 connection")
		client.r53conn = route53.New(usEast1AwsConfig)

		log.Println("[INFO] Initializing Elasticache Connection")
		client.elasticacheconn = elasticache.New(awsConfig)

		log.Println("[INFO] Initializing Lambda Connection")
		client.lambdaconn = lambda.New(awsConfig)

		log.Println("[INFO] Initializing Cloudformation Connection")
		client.cfconn = cloudformation.New(awsConfig)

		log.Println("[INFO] Initializing CloudWatch SDK connection")
		client.cloudwatchconn = cloudwatch.New(awsConfig)

<<<<<<< HEAD
		log.Println("[INFO] Initializing CloudWatchLogs SDK connection")
		client.cloudwatchlogsconn = cloudwatchlogs.New(awsConfig)
=======
		log.Println("[INFO] Initializing CloudWatch Logs connection")
		client.cloudwatchlogsconn = cloudwatchlogs.New(awsConfig)

		log.Println("[INFO] Initializing OpsWorks Connection")
		client.opsworksconn = opsworks.New(usEast1AwsConfig)

		log.Println("[INFO] Initializing Directory Service connection")
		client.dsconn = directoryservice.New(awsConfig)

		log.Println("[INFO] Initializing Glacier connection")
		client.glacierconn = glacier.New(awsConfig)

		log.Println("[INFO] Initializing CodeDeploy Connection")
		client.codedeployconn = codedeploy.New(awsConfig)
>>>>>>> 189daeec
	}

	if len(errs) > 0 {
		return nil, &multierror.Error{Errors: errs}
	}

	return &client, nil
}

// ValidateRegion returns an error if the configured region is not a
// valid aws region and nil otherwise.
func (c *Config) ValidateRegion() error {
	var regions = [11]string{"us-east-1", "us-west-2", "us-west-1", "eu-west-1",
		"eu-central-1", "ap-southeast-1", "ap-southeast-2", "ap-northeast-1",
		"sa-east-1", "cn-north-1", "us-gov-west-1"}

	for _, valid := range regions {
		if c.Region == valid {
			return nil
		}
	}
	return fmt.Errorf("Not a valid region: %s", c.Region)
}

// Validate credentials early and fail before we do any graph walking.
// In the case of an IAM role/profile with insuffecient privileges, fail
// silently
func (c *Config) ValidateCredentials(iamconn *iam.IAM) error {
	_, err := iamconn.GetUser(nil)

	if awsErr, ok := err.(awserr.Error); ok {

		if awsErr.Code() == "AccessDenied" || awsErr.Code() == "ValidationError" {
			log.Printf("[WARN] AccessDenied Error with iam.GetUser, assuming IAM profile")
			// User may be an IAM instance profile, or otherwise IAM role without the
			// GetUser permissions, so fail silently
			return nil
		}

		if awsErr.Code() == "SignatureDoesNotMatch" {
			return fmt.Errorf("Failed authenticating with AWS: please verify credentials")
		}
	}

	return err
}

// ValidateAccountId returns a context-specific error if the configured account
// id is explicitly forbidden or not authorised; and nil if it is authorised.
func (c *Config) ValidateAccountId(iamconn *iam.IAM) error {
	if c.AllowedAccountIds == nil && c.ForbiddenAccountIds == nil {
		return nil
	}

	log.Printf("[INFO] Validating account ID")

	out, err := iamconn.GetUser(nil)

	if err != nil {
		awsErr, _ := err.(awserr.Error)
		if awsErr.Code() == "ValidationError" {
			log.Printf("[WARN] ValidationError with iam.GetUser, assuming its an IAM profile")
			// User may be an IAM instance profile, so fail silently.
			// If it is an IAM instance profile
			// validating account might be superfluous
			return nil
		} else {
			return fmt.Errorf("Failed getting account ID from IAM: %s", err)
			// return error if the account id is explicitly not authorised
		}
	}

	account_id := strings.Split(*out.User.Arn, ":")[4]

	if c.ForbiddenAccountIds != nil {
		for _, id := range c.ForbiddenAccountIds {
			if id == account_id {
				return fmt.Errorf("Forbidden account ID (%s)", id)
			}
		}
	}

	if c.AllowedAccountIds != nil {
		for _, id := range c.AllowedAccountIds {
			if id == account_id {
				return nil
			}
		}
		return fmt.Errorf("Account ID not allowed (%s)", account_id)
	}

	return nil
}<|MERGE_RESOLUTION|>--- conflicted
+++ resolved
@@ -15,11 +15,8 @@
 	"github.com/aws/aws-sdk-go/service/cloudformation"
 	"github.com/aws/aws-sdk-go/service/cloudwatch"
 	"github.com/aws/aws-sdk-go/service/cloudwatchlogs"
-<<<<<<< HEAD
-=======
 	"github.com/aws/aws-sdk-go/service/codedeploy"
 	"github.com/aws/aws-sdk-go/service/directoryservice"
->>>>>>> 189daeec
 	"github.com/aws/aws-sdk-go/service/dynamodb"
 	"github.com/aws/aws-sdk-go/service/ec2"
 	"github.com/aws/aws-sdk-go/service/ecs"
@@ -53,14 +50,6 @@
 }
 
 type AWSClient struct {
-<<<<<<< HEAD
-	cloudwatchconn     *cloudwatch.CloudWatch
-	cloudwatchlogsconn *cloudwatchlogs.CloudWatchLogs
-	dynamodbconn       *dynamodb.DynamoDB
-	ec2conn            *ec2.EC2
-	ecsconn            *ecs.ECS
-	elbconn            *elb.ELB
-=======
 	cfconn             *cloudformation.CloudFormation
 	cloudwatchconn     *cloudwatch.CloudWatch
 	cloudwatchlogsconn *cloudwatchlogs.CloudWatchLogs
@@ -71,7 +60,6 @@
 	efsconn            *efs.EFS
 	elbconn            *elb.ELB
 	esconn             *elasticsearch.ElasticsearchService
->>>>>>> 189daeec
 	autoscalingconn    *autoscaling.AutoScaling
 	s3conn             *s3.S3
 	sqsconn            *sqs.SQS
@@ -83,12 +71,9 @@
 	kinesisconn        *kinesis.Kinesis
 	elasticacheconn    *elasticache.ElastiCache
 	lambdaconn         *lambda.Lambda
-<<<<<<< HEAD
-=======
 	opsworksconn       *opsworks.OpsWorks
 	glacierconn        *glacier.Glacier
 	codedeployconn     *codedeploy.CodeDeploy
->>>>>>> 189daeec
 }
 
 // Client configures and returns a fully initialized AWSClient
@@ -203,10 +188,6 @@
 		log.Println("[INFO] Initializing CloudWatch SDK connection")
 		client.cloudwatchconn = cloudwatch.New(awsConfig)
 
-<<<<<<< HEAD
-		log.Println("[INFO] Initializing CloudWatchLogs SDK connection")
-		client.cloudwatchlogsconn = cloudwatchlogs.New(awsConfig)
-=======
 		log.Println("[INFO] Initializing CloudWatch Logs connection")
 		client.cloudwatchlogsconn = cloudwatchlogs.New(awsConfig)
 
@@ -221,7 +202,6 @@
 
 		log.Println("[INFO] Initializing CodeDeploy Connection")
 		client.codedeployconn = codedeploy.New(awsConfig)
->>>>>>> 189daeec
 	}
 
 	if len(errs) > 0 {
