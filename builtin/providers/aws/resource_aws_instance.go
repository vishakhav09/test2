package aws

import (
	"bytes"
	"crypto/sha1"
	"encoding/hex"
	"fmt"
	"log"
	"strconv"
	"strings"
	"time"

	"github.com/hashicorp/terraform/helper/hashcode"
	"github.com/hashicorp/terraform/helper/resource"
	"github.com/hashicorp/terraform/helper/schema"
	"github.com/mitchellh/goamz/ec2"
)

func resourceAwsInstance() *schema.Resource {
	return &schema.Resource{
		Create: resourceAwsInstanceCreate,
		Read:   resourceAwsInstanceRead,
		Update: resourceAwsInstanceUpdate,
		Delete: resourceAwsInstanceDelete,

		Schema: map[string]*schema.Schema{
			"ami": &schema.Schema{
				Type:     schema.TypeString,
				Required: true,
				ForceNew: true,
			},

			"associate_public_ip_address": &schema.Schema{
				Type:     schema.TypeBool,
				Optional: true,
				ForceNew: true,
			},

			"availability_zone": &schema.Schema{
				Type:     schema.TypeString,
				Optional: true,
				Computed: true,
				ForceNew: true,
			},

			"instance_type": &schema.Schema{
				Type:     schema.TypeString,
				Required: true,
				ForceNew: true,
			},

			"key_name": &schema.Schema{
				Type:     schema.TypeString,
				Optional: true,
				ForceNew: true,
				Computed: true,
			},

			"subnet_id": &schema.Schema{
				Type:     schema.TypeString,
				Optional: true,
				Computed: true,
				ForceNew: true,
			},

			"private_ip": &schema.Schema{
				Type:     schema.TypeString,
				Optional: true,
				ForceNew: true,
				Computed: true,
			},

			"source_dest_check": &schema.Schema{
				Type:     schema.TypeBool,
				Optional: true,
			},

			"user_data": &schema.Schema{
				Type:     schema.TypeString,
				Optional: true,
				ForceNew: true,
				StateFunc: func(v interface{}) string {
					switch v.(type) {
					case string:
						hash := sha1.Sum([]byte(v.(string)))
						return hex.EncodeToString(hash[:])
					default:
						return ""
					}
				},
			},

			"security_groups": &schema.Schema{
				Type:     schema.TypeSet,
				Optional: true,
				Computed: true,
				ForceNew: true,
				Elem:     &schema.Schema{Type: schema.TypeString},
				Set: func(v interface{}) int {
					return hashcode.String(v.(string))
				},
			},

			"volume": &schema.Schema{
				Type:     schema.TypeSet,
				Optional: true,
				Elem: &schema.Resource{
					Schema: map[string]*schema.Schema{
						"size": &schema.Schema{
							Type:     schema.TypeInt,
							Required: true,
							ForceNew: true,
						},
						"device_name": &schema.Schema{
							Type:     schema.TypeString,
							Required: true,
							ForceNew: true,
						},
						"volume_type": &schema.Schema{
							Type:     schema.TypeString,
							Optional: true,
							ForceNew: true,
						},
						"iops": &schema.Schema{
							Type:     schema.TypeInt,
							Optional: true,
							ForceNew: true,
						},
						"encrypted": &schema.Schema{
							Type:     schema.TypeBool,
							Optional: true,
							ForceNew: true,
						},
						"volume_id": &schema.Schema{
							Type: 	  schema.TypeString,
							Computed: true,
						},
					},
				},
				Set: resourceAwsInstanceVolumeHash,
			},

			"public_dns": &schema.Schema{
				Type:     schema.TypeString,
				Computed: true,
			},

			"public_ip": &schema.Schema{
				Type:     schema.TypeString,
				Computed: true,
			},

			"private_dns": &schema.Schema{
				Type:     schema.TypeString,
				Computed: true,
			},

			"ebs_optimized": &schema.Schema{
				Type:     schema.TypeBool,
				Optional: true,
			},

			"iam_instance_profile": &schema.Schema{
				Type:     schema.TypeString,
				ForceNew: true,
				Optional: true,
			},
			"tags": tagsSchema(),

			"block_device": &schema.Schema{
				Type:     schema.TypeSet,
				Optional: true,
				Elem: &schema.Resource{
					Schema: map[string]*schema.Schema{
						"device_name": &schema.Schema{
							Type:     schema.TypeString,
							Required: true,
							ForceNew: true,
						},

						"snapshot_id": &schema.Schema{
							Type:     schema.TypeString,
							Optional: true,
							ForceNew: true,
						},

						"volume_type": &schema.Schema{
							Type:     schema.TypeString,
							Optional: true,
							ForceNew: true,
						},

						"volume_size": &schema.Schema{
							Type:     schema.TypeInt,
							Optional: true,
							ForceNew: true,
						},

						"delete_on_termination": &schema.Schema{
							Type:     schema.TypeBool,
							Optional: true,
							Default:  true,
							ForceNew: true,
						},

						"encrypted": &schema.Schema{
							Type:     schema.TypeBool,
							Optional: true,
							ForceNew: true,
						},
					},
				},
				Set: resourceAwsInstanceBlockDevicesHash,
			},
		},
	}
}

func resourceAwsInstanceVolumeHash(v interface{}) int {
	var buf bytes.Buffer
	m := v.(map[string]interface{})
	buf.WriteString(fmt.Sprintf("%d-", m["size"].(int)))

	return hashcode.String(buf.String())
}

func resourceAwsInstanceCreate(d *schema.ResourceData, meta interface{}) error {
	p := meta.(*ResourceProvider)
	ec2conn := p.ec2conn

	// Figure out user data
	userData := ""
	if v := d.Get("user_data"); v != nil {
		userData = v.(string)
	}

	associatePublicIPAddress := false
	if v := d.Get("associate_public_ip_address"); v != nil {
		associatePublicIPAddress = v.(bool)
	}

	// Build the creation struct
	runOpts := &ec2.RunInstances{
		ImageId:                  d.Get("ami").(string),
		AvailZone:                d.Get("availability_zone").(string),
		InstanceType:             d.Get("instance_type").(string),
		KeyName:                  d.Get("key_name").(string),
		SubnetId:                 d.Get("subnet_id").(string),
		PrivateIPAddress:         d.Get("private_ip").(string),
		AssociatePublicIpAddress: associatePublicIPAddress,
		UserData:                 []byte(userData),
		EbsOptimized:             d.Get("ebs_optimized").(bool),
		IamInstanceProfile:       d.Get("iam_instance_profile").(string),
	}

	if v := d.Get("security_groups"); v != nil {
		for _, v := range v.(*schema.Set).List() {
			str := v.(string)

			var g ec2.SecurityGroup
			if runOpts.SubnetId != "" {
				g.Id = str
			} else {
				g.Name = str
			}

			runOpts.SecurityGroups = append(runOpts.SecurityGroups, g)
		}
	}

<<<<<<< HEAD
	volumeRaw := d.Get("volume")
	if volumeRaw == nil {
		volumeRaw = new(schema.Set)
	}
	volumeList := volumeRaw.(*schema.Set).List()
	i := 0
	for _, v := range volumeList {
		volume := v.(map[string]interface{})
		var b ec2.BlockDeviceMapping
		b.DeviceName = volume["device_name"].(string)
		if _, ok := volume["encrypted"].(bool); ok {
			b.Encrypted = volume["encrypted"].(bool)
		}
		if _, ok := volume["volume_type"].(string); ok {
			b.VolumeType = volume["volume_type"].(string)
		}
		b.VolumeSize, _ = strconv.ParseInt(strconv.Itoa(volume["size"].(int)), 0, 0)
		runOpts.BlockDevices = append(runOpts.BlockDevices, b)
		i++
=======
	if v := d.Get("block_device"); v != nil {
		vs := v.(*schema.Set).List()
		if len(vs) > 0 {
			runOpts.BlockDevices = make([]ec2.BlockDeviceMapping, len(vs))
			for i, v := range vs {
				bd := v.(map[string]interface{})
				runOpts.BlockDevices[i].DeviceName = bd["device_name"].(string)
				runOpts.BlockDevices[i].SnapshotId = bd["snapshot_id"].(string)
				runOpts.BlockDevices[i].VolumeType = bd["volume_type"].(string)
				runOpts.BlockDevices[i].VolumeSize = int64(bd["volume_size"].(int))
				runOpts.BlockDevices[i].DeleteOnTermination = bd["delete_on_termination"].(bool)
				runOpts.BlockDevices[i].Encrypted = bd["encrypted"].(bool)
			}
		}
>>>>>>> 9fa25c40
	}

	// Create the instance
	log.Printf("[DEBUG] Run configuration: %#v", runOpts)
	runResp, err := ec2conn.RunInstances(runOpts)
	if err != nil {
		return fmt.Errorf("Error launching source instance: %s", err)
	}

	instance := &runResp.Instances[0]
	log.Printf("[INFO] Instance ID: %s", instance.InstanceId)

	// Store the resulting ID so we can look this up later
	d.SetId(instance.InstanceId)

	// Wait for the instance to become running so we can get some attributes
	// that aren't available until later.
	log.Printf(
		"[DEBUG] Waiting for instance (%s) to become running",
		instance.InstanceId)

	stateConf := &resource.StateChangeConf{
		Pending:    []string{"pending"},
		Target:     "running",
		Refresh:    InstanceStateRefreshFunc(ec2conn, instance.InstanceId),
		Timeout:    10 * time.Minute,
		Delay:      10 * time.Second,
		MinTimeout: 3 * time.Second,
	}

	instanceRaw, err := stateConf.WaitForState()
	if err != nil {
		return fmt.Errorf(
			"Error waiting for instance (%s) to become ready: %s",
			instance.InstanceId, err)
	}

	instance = instanceRaw.(*ec2.Instance)

	// Initialize the connection info
	d.SetConnInfo(map[string]string{
		"type": "ssh",
		"host": instance.PublicIpAddress,
	})

	// Set our attributes
	if err := resourceAwsInstanceRead(d, meta); err != nil {
		return err
	}

	// Update if we need to
	return resourceAwsInstanceUpdate(d, meta)
}

func resourceAwsInstanceUpdate(d *schema.ResourceData, meta interface{}) error {
	p := meta.(*ResourceProvider)
	ec2conn := p.ec2conn

	modify := false
	opts := new(ec2.ModifyInstance)

	if v, ok := d.GetOk("source_dest_check"); ok {
		opts.SourceDestCheck = v.(bool)
		opts.SetSourceDestCheck = true
		modify = true
	}

	if modify {
		log.Printf("[INFO] Modifing instance %s: %#v", d.Id(), opts)
		if _, err := ec2conn.ModifyInstance(d.Id(), opts); err != nil {
			return err
		}

		// TODO(mitchellh): wait for the attributes we modified to
		// persist the change...
	}

	if err := setTags(ec2conn, d); err != nil {
		return err
	} else {
		d.SetPartial("tags")
	}

	return nil
}

func resourceAwsInstanceDelete(d *schema.ResourceData, meta interface{}) error {
	p := meta.(*ResourceProvider)
	ec2conn := p.ec2conn

	log.Printf("[INFO] Terminating instance: %s", d.Id())
	if _, err := ec2conn.TerminateInstances([]string{d.Id()}); err != nil {
		return fmt.Errorf("Error terminating instance: %s", err)
	}

	log.Printf(
		"[DEBUG] Waiting for instance (%s) to become terminated",
		d.Id())

	stateConf := &resource.StateChangeConf{
		Pending:    []string{"pending", "running", "shutting-down", "stopped", "stopping"},
		Target:     "terminated",
		Refresh:    InstanceStateRefreshFunc(ec2conn, d.Id()),
		Timeout:    10 * time.Minute,
		Delay:      10 * time.Second,
		MinTimeout: 3 * time.Second,
	}

	_, err := stateConf.WaitForState()
	if err != nil {
		return fmt.Errorf(
			"Error waiting for instance (%s) to terminate: %s",
			d.Id(), err)
	}

	d.SetId("")
	return nil
}

func resourceAwsInstanceRead(d *schema.ResourceData, meta interface{}) error {
	p := meta.(*ResourceProvider)
	ec2conn := p.ec2conn

	resp, err := ec2conn.Instances([]string{d.Id()}, ec2.NewFilter())
	if err != nil {
		// If the instance was not found, return nil so that we can show
		// that the instance is gone.
		if ec2err, ok := err.(*ec2.Error); ok && ec2err.Code == "InvalidInstanceID.NotFound" {
			d.SetId("")
			return nil
		}

		// Some other error, report it
		return err
	}

	// If nothing was found, then return no state
	if len(resp.Reservations) == 0 {
		d.SetId("")
		return nil
	}

	instance := &resp.Reservations[0].Instances[0]

	// If the instance is terminated, then it is gone
	if instance.State.Name == "terminated" {
		d.SetId("")
		return nil
	}

	d.Set("availability_zone", instance.AvailZone)
	d.Set("key_name", instance.KeyName)
	d.Set("public_dns", instance.DNSName)
	d.Set("public_ip", instance.PublicIpAddress)
	d.Set("private_dns", instance.PrivateDNSName)
	d.Set("private_ip", instance.PrivateIpAddress)
	d.Set("subnet_id", instance.SubnetId)
	d.Set("ebs_optimized", instance.EbsOptimized)
	d.Set("tags", tagsToMap(instance.Tags))

	// Determine whether we're referring to security groups with
	// IDs or names. We use a heuristic to figure this out. By default,
	// we use IDs if we're in a VPC. However, if we previously had an
	// all-name list of security groups, we use names. Or, if we had any
	// IDs, we use IDs.
	useID := instance.SubnetId != ""
	if v := d.Get("security_groups"); v != nil {
		match := false
		for _, v := range v.(*schema.Set).List() {
			if strings.HasPrefix(v.(string), "sg-") {
				match = true
				break
			}
		}

		useID = match
	}

	// Build up the security groups
	sgs := make([]string, len(instance.SecurityGroups))
	for i, sg := range instance.SecurityGroups {
		if useID {
			sgs[i] = sg.Id
		} else {
			sgs[i] = sg.Name
		}
	}
	d.Set("security_groups", sgs)

<<<<<<< HEAD
	// Add Volume Ids
	vols := make([]string, len(instance.BlockDevices))
	for i, bd := range instance.BlockDevices{
		vols[i] = bd.VolumeId
	}
	d.Set("volumes", vols)

=======
	volIDs := make([]string, len(instance.BlockDevices))
	bdByVolID := make(map[string]ec2.BlockDevice)
	for i, bd := range instance.BlockDevices {
		volIDs[i] = bd.VolumeId
		bdByVolID[bd.VolumeId] = bd
	}

	volResp, err := ec2conn.Volumes(volIDs, ec2.NewFilter())
	if err != nil {
		return err
	}

	bds := make([]map[string]interface{}, len(instance.BlockDevices))
	for i, vol := range volResp.Volumes {
		bds[i] = make(map[string]interface{})
		bds[i]["device_name"] = bdByVolID[vol.VolumeId].DeviceName
		bds[i]["snapshot_id"] = vol.SnapshotId
		bds[i]["volume_type"] = vol.VolumeType
		bds[i]["volume_size"] = vol.Size
		bds[i]["delete_on_termination"] = bdByVolID[vol.VolumeId].DeleteOnTermination
		bds[i]["encrypted"] = vol.Encrypted
	}
	d.Set("block_device", bds)
>>>>>>> 9fa25c40

	return nil
}

// InstanceStateRefreshFunc returns a resource.StateRefreshFunc that is used to watch
// an EC2 instance.
func InstanceStateRefreshFunc(conn *ec2.EC2, instanceID string) resource.StateRefreshFunc {
	return func() (interface{}, string, error) {
		resp, err := conn.Instances([]string{instanceID}, ec2.NewFilter())
		if err != nil {
			if ec2err, ok := err.(*ec2.Error); ok && ec2err.Code == "InvalidInstanceID.NotFound" {
				// Set this to nil as if we didn't find anything.
				resp = nil
			} else {
				log.Printf("Error on InstanceStateRefresh: %s", err)
				return nil, "", err
			}
		}

		if resp == nil || len(resp.Reservations) == 0 || len(resp.Reservations[0].Instances) == 0 {
			// Sometimes AWS just has consistency issues and doesn't see
			// our instance yet. Return an empty state.
			return nil, "", nil
		}

		i := &resp.Reservations[0].Instances[0]
		return i, i.State.Name, nil
	}
}

func resourceAwsInstanceBlockDevicesHash(v interface{}) int {
	var buf bytes.Buffer
	m := v.(map[string]interface{})
	buf.WriteString(fmt.Sprintf("%s-", m["device_name"].(string)))
	buf.WriteString(fmt.Sprintf("%s-", m["snapshot_id"].(string)))
	buf.WriteString(fmt.Sprintf("%s-", m["volume_type"].(string)))
	buf.WriteString(fmt.Sprintf("%d-", m["volume_size"].(int)))
	buf.WriteString(fmt.Sprintf("%t-", m["delete_on_termination"].(bool)))
	buf.WriteString(fmt.Sprintf("%t-", m["encrypted"].(bool)))
	return hashcode.String(buf.String())
}<|MERGE_RESOLUTION|>--- conflicted
+++ resolved
@@ -132,7 +132,7 @@
 							ForceNew: true,
 						},
 						"volume_id": &schema.Schema{
-							Type: 	  schema.TypeString,
+							Type:     schema.TypeString,
 							Computed: true,
 						},
 					},
@@ -268,7 +268,6 @@
 		}
 	}
 
-<<<<<<< HEAD
 	volumeRaw := d.Get("volume")
 	if volumeRaw == nil {
 		volumeRaw = new(schema.Set)
@@ -288,7 +287,8 @@
 		b.VolumeSize, _ = strconv.ParseInt(strconv.Itoa(volume["size"].(int)), 0, 0)
 		runOpts.BlockDevices = append(runOpts.BlockDevices, b)
 		i++
-=======
+	}
+
 	if v := d.Get("block_device"); v != nil {
 		vs := v.(*schema.Set).List()
 		if len(vs) > 0 {
@@ -303,7 +303,6 @@
 				runOpts.BlockDevices[i].Encrypted = bd["encrypted"].(bool)
 			}
 		}
->>>>>>> 9fa25c40
 	}
 
 	// Create the instance
@@ -493,15 +492,13 @@
 	}
 	d.Set("security_groups", sgs)
 
-<<<<<<< HEAD
 	// Add Volume Ids
 	vols := make([]string, len(instance.BlockDevices))
-	for i, bd := range instance.BlockDevices{
+	for i, bd := range instance.BlockDevices {
 		vols[i] = bd.VolumeId
 	}
 	d.Set("volumes", vols)
 
-=======
 	volIDs := make([]string, len(instance.BlockDevices))
 	bdByVolID := make(map[string]ec2.BlockDevice)
 	for i, bd := range instance.BlockDevices {
@@ -525,7 +522,6 @@
 		bds[i]["encrypted"] = vol.Encrypted
 	}
 	d.Set("block_device", bds)
->>>>>>> 9fa25c40
 
 	return nil
 }
