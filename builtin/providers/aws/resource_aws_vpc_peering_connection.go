--- conflicted
+++ resolved
@@ -100,8 +100,7 @@
 
 	pc := pcRaw.(*ec2.VPCPeeringConnection)
 
-<<<<<<< HEAD
-	code := pc.Status.Code
+	code := *pc.Status.Code
 	if _, ok := d.GetOk("auto_accept"); ok {
 		updatedCode, err := resourceVpcPeeringConnectionAccept(ec2conn, pc, d.Id())
 		if err != nil {
@@ -113,32 +112,30 @@
 
 	d.Set("accept_status", code)
 
-	d.Set("peer_owner_id", pc.AccepterVpcInfo.OwnerId)
-	d.Set("peer_vpc_id", pc.AccepterVpcInfo.VpcId)
-	d.Set("vpc_id", pc.RequesterVpcInfo.VpcId)
-	d.Set("tags", tagsToMap(pc.Tags))
-=======
 	d.Set("peer_owner_id", pc.AccepterVPCInfo.OwnerID)
 	d.Set("peer_vpc_id", pc.AccepterVPCInfo.VPCID)
 	d.Set("vpc_id", pc.RequesterVPCInfo.VPCID)
 	d.Set("tags", tagsToMapSDK(pc.Tags))
->>>>>>> 9654f2ff
 
 	return nil
 }
 
-func resourceVpcPeeringConnectionAccept(conn *ec2.EC2, oldPc *ec2.VpcPeeringConnection, id string) (string, error) {
-	//func resourceVpcPeeringConnectionAccept(conn *ec2.EC2, oldPc *ec2.VpcPeeringConnection, d *schema.ResourceData) error {
-	if oldPc.Status.Code == "pending-acceptance" {
+func resourceVpcPeeringConnectionAccept(conn *ec2.EC2, oldPc *ec2.VPCPeeringConnection, id string) (string, error) {
+
+	if *oldPc.Status.Code == "pending-acceptance" {
 		log.Printf("[INFO] Accept Vpc Peering Connection with id: %s", id)
-		_, err := conn.AcceptVpcPeeringConnection(id)
+
+		req := &ec2.AcceptVPCPeeringConnectionRequest{
+			VPCPeeringConnectionID: aws.String(id),
+		}
+		_, err := conn.AcceptVPCPeeringConnection(req)
 
 		pcRaw, _, err := resourceAwsVpcPeeringConnectionStateRefreshFunc(conn, id)()
-		pc := pcRaw.(*ec2.VpcPeeringConnection)
-		return pc.Status.Code, err
+		pc := pcRaw.(*ec2.VPCPeeringConnection)
+		return *pc.Status.Code, err
 	}
 
-	return oldPc.Status.Code, nil
+	return *oldPc.Status.Code, nil
 }
 
 func resourceAwsVpcPeeringUpdate(d *schema.ResourceData, meta interface{}) error {
