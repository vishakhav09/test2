--- conflicted
+++ resolved
@@ -38,11 +38,7 @@
 	mv $(GOPATH)/bin/$(PLUGIN) $(GOPATH)/bin/terraform-$(PLUGIN)
 
 # test runs the unit tests
-<<<<<<< HEAD
-test:# fmtcheck errcheck generate
-=======
 test: fmtcheck errcheck generate
->>>>>>> c7cc1525
 	go test -i $(TEST) || exit 1
 	echo $(TEST) | \
 		xargs -t -n4 go test $(TESTARGS) -timeout=30s -parallel=4
