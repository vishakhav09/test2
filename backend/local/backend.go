--- conflicted
+++ resolved
@@ -270,24 +270,6 @@
 	if os.IsNotExist(err) {
 		return envs, nil
 	}
-<<<<<<< HEAD
-
-	// Otherwise, we need to load the state.
-	var s state.State = &state.LocalState{
-		Path:             statePath,
-		PathOut:          stateOutPath,
-		PasswordFilePath: b.PasswordFilePath,
-		Seal:             b.Seal,
-	}
-
-	// If we are backing up the state, wrap it
-	if backupPath != "" {
-		s = &state.BackupState{
-			Real:             s,
-			Path:             backupPath,
-			PasswordFilePath: b.PasswordFilePath,
-			Seal:             b.Seal,
-=======
 	if err != nil {
 		return nil, err
 	}
@@ -296,7 +278,6 @@
 	for _, entry := range entries {
 		if entry.IsDir() {
 			listed = append(listed, filepath.Base(entry.Name()))
->>>>>>> bb37637a
 		}
 	}
 
@@ -438,7 +419,6 @@
 	}
 }
 
-<<<<<<< HEAD
 func (b *Local) init() {
 	b.schema = &schema.Backend{
 		Schema: map[string]*schema.Schema{
@@ -538,8 +518,6 @@
 	return nil
 }
 
-=======
->>>>>>> bb37637a
 // StatePaths returns the StatePath, StateOutPath, and StateBackupPath as
 // configured from the CLI.
 func (b *Local) StatePaths(name string) (string, string, string) {
