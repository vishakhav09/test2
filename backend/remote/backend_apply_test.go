--- conflicted
+++ resolved
@@ -1208,14 +1208,9 @@
 	}
 
 	<-run.Done()
-<<<<<<< HEAD
-	if run.Result != backend.OperationSuccess {
-		t.Fatal("expected apply operation to succeed")
-=======
 	viewOutput := done(t)
 	if run.Result == backend.OperationSuccess {
 		t.Fatal("expected apply operation to fail")
->>>>>>> f172585e
 	}
 
 	if run.PlanEmpty {
@@ -1226,15 +1221,9 @@
 		t.Fatalf("expected no answers, got: %v", input.answers)
 	}
 
-<<<<<<< HEAD
-	errOutput := playback().Err()
-	if errOutput != nil {
-		t.Fatalf("expected no error in output, got: %s", errOutput.Error())
-=======
 	errOutput := viewOutput.Stderr()
 	if !strings.Contains(errOutput, "soft failed") {
 		t.Fatalf("expected a policy check error, got: %v", errOutput)
->>>>>>> f172585e
 	}
 
 	output := b.CLI.(*cli.MockUi).OutputWriter.String()
