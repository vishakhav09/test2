package command

import (
	"bytes"
	"io/ioutil"
	"os"
	"path/filepath"
	"reflect"
	"strings"
	"testing"

	"github.com/hashicorp/terraform/helper/copy"
	"github.com/hashicorp/terraform/terraform"
	"github.com/mitchellh/cli"
)

func TestPlan(t *testing.T) {
	cwd, err := os.Getwd()
	if err != nil {
		t.Fatalf("err: %s", err)
	}
	if err := os.Chdir(testFixturePath("plan")); err != nil {
		t.Fatalf("err: %s", err)
	}
	defer os.Chdir(cwd)

	p := testProvider()
	ui := new(cli.MockUi)
	c := &PlanCommand{
		Meta: Meta{
			ContextOpts: testCtxConfig(p),
			Ui:          ui,
		},
	}

	args := []string{}
	if code := c.Run(args); code != 0 {
		t.Fatalf("bad: %d\n\n%s", code, ui.ErrorWriter.String())
	}
}

func TestPlan_lockedState(t *testing.T) {
	cwd, err := os.Getwd()
	if err != nil {
		t.Fatalf("err: %s", err)
	}

	testPath := testFixturePath("plan")
<<<<<<< HEAD
	unlock, err := testLockState(filepath.Join(testPath, DefaultStateFilename))
=======
	unlock, err := testLockState("./testdata", filepath.Join(testPath, DefaultStateFilename))
>>>>>>> c7cc1525
	if err != nil {
		t.Fatal(err)
	}
	defer unlock()

	if err := os.Chdir(testPath); err != nil {
		t.Fatalf("err: %s", err)
	}
	defer os.Chdir(cwd)

	p := testProvider()
	ui := new(cli.MockUi)
	c := &PlanCommand{
		Meta: Meta{
			ContextOpts: testCtxConfig(p),
			Ui:          ui,
		},
	}

	args := []string{}
	if code := c.Run(args); code == 0 {
		t.Fatal("expected error")
	}

	output := ui.ErrorWriter.String()
<<<<<<< HEAD
	if !strings.Contains(output, "locked") {
=======
	if !strings.Contains(output, "lock") {
>>>>>>> c7cc1525
		t.Fatal("command output does not look like a lock error:", output)
	}
}

func TestPlan_plan(t *testing.T) {
	tmp, cwd := testCwd(t)
	defer testFixCwd(t, tmp, cwd)

	planPath := testPlanFile(t, &terraform.Plan{
		Module: testModule(t, "apply"),
	})

	p := testProvider()
	ui := new(cli.MockUi)
	c := &PlanCommand{
		Meta: Meta{
			ContextOpts: testCtxConfig(p),
			Ui:          ui,
		},
	}

	args := []string{planPath}
	if code := c.Run(args); code != 0 {
		t.Fatalf("bad: %d\n\n%s", code, ui.ErrorWriter.String())
	}

	if p.RefreshCalled {
		t.Fatal("refresh should not be called")
	}
}

func TestPlan_destroy(t *testing.T) {
	originalState := &terraform.State{
		Modules: []*terraform.ModuleState{
			&terraform.ModuleState{
				Path: []string{"root"},
				Resources: map[string]*terraform.ResourceState{
					"test_instance.foo": &terraform.ResourceState{
						Type: "test_instance",
						Primary: &terraform.InstanceState{
							ID: "bar",
						},
					},
				},
			},
		},
	}

	outPath := testTempFile(t)
	statePath := testStateFile(t, originalState)

	p := testProvider()
	ui := new(cli.MockUi)
	c := &PlanCommand{
		Meta: Meta{
			ContextOpts: testCtxConfig(p),
			Ui:          ui,
		},
	}

	args := []string{
		"-destroy",
		"-out", outPath,
		"-state", statePath,
		testFixturePath("plan"),
	}
	if code := c.Run(args); code != 0 {
		t.Fatalf("bad: %d\n\n%s", code, ui.ErrorWriter.String())
	}

	if !p.RefreshCalled {
		t.Fatal("refresh should be called")
	}

	plan := testReadPlan(t, outPath)
	for _, m := range plan.Diff.Modules {
		for _, r := range m.Resources {
			if !r.Destroy {
				t.Fatalf("bad: %#v", r)
			}
		}
	}
}

func TestPlan_noState(t *testing.T) {
	tmp, cwd := testCwd(t)
	defer testFixCwd(t, tmp, cwd)

	p := testProvider()
	ui := new(cli.MockUi)
	c := &PlanCommand{
		Meta: Meta{
			ContextOpts: testCtxConfig(p),
			Ui:          ui,
		},
	}

	args := []string{
		testFixturePath("plan"),
	}
	if code := c.Run(args); code != 0 {
		t.Fatalf("bad: %d\n\n%s", code, ui.ErrorWriter.String())
	}

	// Verify that refresh was called
	if p.RefreshCalled {
		t.Fatal("refresh should not be called")
	}

	// Verify that the provider was called with the existing state
	actual := strings.TrimSpace(p.DiffState.String())
	expected := strings.TrimSpace(testPlanNoStateStr)
	if actual != expected {
		t.Fatalf("bad:\n\n%s", actual)
	}
}

func TestPlan_outPath(t *testing.T) {
	tmp, cwd := testCwd(t)
	defer testFixCwd(t, tmp, cwd)

	tf, err := ioutil.TempFile("", "tf")
	if err != nil {
		t.Fatalf("err: %s", err)
	}
	outPath := tf.Name()
	os.Remove(tf.Name())

	p := testProvider()
	ui := new(cli.MockUi)
	c := &PlanCommand{
		Meta: Meta{
			ContextOpts: testCtxConfig(p),
			Ui:          ui,
		},
	}

	p.DiffReturn = &terraform.InstanceDiff{
		Destroy: true,
	}

	args := []string{
		"-out", outPath,
		testFixturePath("plan"),
	}
	if code := c.Run(args); code != 0 {
		t.Fatalf("bad: %d\n\n%s", code, ui.ErrorWriter.String())
	}

	f, err := os.Open(outPath)
	if err != nil {
		t.Fatalf("err: %s", err)
	}
	defer f.Close()

	if _, err := terraform.ReadPlan(f); err != nil {
		t.Fatalf("err: %s", err)
	}
}

func TestPlan_outPathNoChange(t *testing.T) {
	originalState := &terraform.State{
		Modules: []*terraform.ModuleState{
			&terraform.ModuleState{
				Path: []string{"root"},
				Resources: map[string]*terraform.ResourceState{
					"test_instance.foo": &terraform.ResourceState{
						Type: "test_instance",
						Primary: &terraform.InstanceState{
							ID: "bar",
						},
					},
				},
			},
		},
	}
	statePath := testStateFile(t, originalState)

	tf, err := ioutil.TempFile("", "tf")
	if err != nil {
		t.Fatalf("err: %s", err)
	}
	outPath := tf.Name()
	os.Remove(tf.Name())

	p := testProvider()
	ui := new(cli.MockUi)
	c := &PlanCommand{
		Meta: Meta{
			ContextOpts: testCtxConfig(p),
			Ui:          ui,
		},
	}

	args := []string{
		"-out", outPath,
		"-state", statePath,
		testFixturePath("plan"),
	}
	if code := c.Run(args); code != 0 {
		t.Fatalf("bad: %d\n\n%s", code, ui.ErrorWriter.String())
	}

	plan := testReadPlan(t, outPath)
	if !plan.Diff.Empty() {
		t.Fatalf("Expected empty plan to be written to plan file, got: %s", plan)
	}
}

// When using "-out" with a backend, the plan should encode the backend config
func TestPlan_outBackend(t *testing.T) {
	// Create a temporary working directory that is empty
	td := tempDir(t)
	copy.CopyDir(testFixturePath("plan-out-backend"), td)
	defer os.RemoveAll(td)
	defer testChdir(t, td)()

	// Our state
	originalState := &terraform.State{
		Modules: []*terraform.ModuleState{
			&terraform.ModuleState{
				Path: []string{"root"},
				Resources: map[string]*terraform.ResourceState{
					"test_instance.foo": &terraform.ResourceState{
						Type: "test_instance",
						Primary: &terraform.InstanceState{
							ID: "bar",
						},
					},
				},
			},
		},
	}
	originalState.Init()

	// Setup our backend state
	dataState, srv := testBackendState(t, originalState, 200)
	defer srv.Close()
	testStateFileRemote(t, dataState)

	outPath := "foo"
	p := testProvider()
	ui := new(cli.MockUi)
	c := &PlanCommand{
		Meta: Meta{
			ContextOpts: testCtxConfig(p),
			Ui:          ui,
		},
	}

	args := []string{
		"-out", outPath,
	}
	if code := c.Run(args); code != 0 {
		t.Fatalf("bad: %d\n\n%s", code, ui.ErrorWriter.String())
	}

	plan := testReadPlan(t, outPath)
	if !plan.Diff.Empty() {
		t.Fatalf("Expected empty plan to be written to plan file, got: %s", plan)
	}

	if plan.Backend.Empty() {
		t.Fatal("should have backend info")
	}
	if !reflect.DeepEqual(plan.Backend, dataState.Backend) {
		t.Fatalf("bad: %#v", plan.Backend)
	}
}

// When using "-out" with a legacy remote state, the plan should encode
// the backend config
func TestPlan_outBackendLegacy(t *testing.T) {
	// Create a temporary working directory that is empty
	td := tempDir(t)
	copy.CopyDir(testFixturePath("plan-out-backend-legacy"), td)
	defer os.RemoveAll(td)
	defer testChdir(t, td)()

	// Our state
	originalState := &terraform.State{
		Modules: []*terraform.ModuleState{
			&terraform.ModuleState{
				Path: []string{"root"},
				Resources: map[string]*terraform.ResourceState{
					"test_instance.foo": &terraform.ResourceState{
						Type: "test_instance",
						Primary: &terraform.InstanceState{
							ID: "bar",
						},
					},
				},
			},
		},
	}
	originalState.Init()

	// Setup our legacy state
	remoteState, srv := testRemoteState(t, originalState, 200)
	defer srv.Close()
	dataState := terraform.NewState()
	dataState.Remote = remoteState
	testStateFileRemote(t, dataState)

	outPath := "foo"
	p := testProvider()
	ui := new(cli.MockUi)
	c := &PlanCommand{
		Meta: Meta{
			ContextOpts: testCtxConfig(p),
			Ui:          ui,
		},
	}

	args := []string{
		"-out", outPath,
	}
	if code := c.Run(args); code != 0 {
		t.Fatalf("bad: %d\n\n%s", code, ui.ErrorWriter.String())
	}

	plan := testReadPlan(t, outPath)
	if !plan.Diff.Empty() {
		t.Fatalf("Expected empty plan to be written to plan file, got: %s", plan)
	}

	if plan.State.Remote.Empty() {
		t.Fatal("should have remote info")
	}
}

func TestPlan_refresh(t *testing.T) {
	tmp, cwd := testCwd(t)
	defer testFixCwd(t, tmp, cwd)

	p := testProvider()
	ui := new(cli.MockUi)
	c := &PlanCommand{
		Meta: Meta{
			ContextOpts: testCtxConfig(p),
			Ui:          ui,
		},
	}

	args := []string{
		"-refresh=false",
		testFixturePath("plan"),
	}
	if code := c.Run(args); code != 0 {
		t.Fatalf("bad: %d\n\n%s", code, ui.ErrorWriter.String())
	}

	if p.RefreshCalled {
		t.Fatal("refresh should not be called")
	}
}

func TestPlan_state(t *testing.T) {
	// Write out some prior state
	tf, err := ioutil.TempFile("", "tf")
	if err != nil {
		t.Fatalf("err: %s", err)
	}
	statePath := tf.Name()
	defer os.Remove(tf.Name())

	originalState := testState()
	err = terraform.WriteState(originalState, tf)
	tf.Close()
	if err != nil {
		t.Fatalf("err: %s", err)
	}

	p := testProvider()
	ui := new(cli.MockUi)
	c := &PlanCommand{
		Meta: Meta{
			ContextOpts: testCtxConfig(p),
			Ui:          ui,
		},
	}

	args := []string{
		"-state", statePath,
		testFixturePath("plan"),
	}
	if code := c.Run(args); code != 0 {
		t.Fatalf("bad: %d\n\n%s", code, ui.ErrorWriter.String())
	}

	// Verify that the provider was called with the existing state
	actual := strings.TrimSpace(p.DiffState.String())
	expected := strings.TrimSpace(testPlanStateStr)
	if actual != expected {
		t.Fatalf("bad:\n\n%s", actual)
	}
}

func TestPlan_stateDefault(t *testing.T) {
	originalState := testState()

	// Write the state file in a temporary directory with the
	// default filename.
	td, err := ioutil.TempDir("", "tf")
	if err != nil {
		t.Fatalf("err: %s", err)
	}
	statePath := filepath.Join(td, DefaultStateFilename)

	f, err := os.Create(statePath)
	if err != nil {
		t.Fatalf("err: %s", err)
	}
	err = terraform.WriteState(originalState, f)
	f.Close()
	if err != nil {
		t.Fatalf("err: %s", err)
	}

	// Change to that directory
	cwd, err := os.Getwd()
	if err != nil {
		t.Fatalf("err: %s", err)
	}
	if err := os.Chdir(filepath.Dir(statePath)); err != nil {
		t.Fatalf("err: %s", err)
	}
	defer os.Chdir(cwd)

	p := testProvider()
	ui := new(cli.MockUi)
	c := &PlanCommand{
		Meta: Meta{
			ContextOpts: testCtxConfig(p),
			Ui:          ui,
		},
	}

	args := []string{
		testFixturePath("plan"),
	}
	if code := c.Run(args); code != 0 {
		t.Fatalf("bad: %d\n\n%s", code, ui.ErrorWriter.String())
	}

	// Verify that the provider was called with the existing state
	actual := strings.TrimSpace(p.DiffState.String())
	expected := strings.TrimSpace(testPlanStateDefaultStr)
	if actual != expected {
		t.Fatalf("bad:\n\n%s", actual)
	}
}

func TestPlan_stateFuture(t *testing.T) {
	originalState := testState()
	originalState.TFVersion = "99.99.99"
	statePath := testStateFile(t, originalState)

	p := testProvider()
	ui := new(cli.MockUi)
	c := &PlanCommand{
		Meta: Meta{
			ContextOpts: testCtxConfig(p),
			Ui:          ui,
		},
	}

	args := []string{
		"-state", statePath,
		testFixturePath("plan"),
	}
	if code := c.Run(args); code == 0 {
		t.Fatal("should fail")
	}

	f, err := os.Open(statePath)
	if err != nil {
		t.Fatalf("err: %s", err)
	}

	newState, err := terraform.ReadState(f)
	f.Close()
	if err != nil {
		t.Fatalf("err: %s", err)
	}

	if !newState.Equal(originalState) {
		t.Fatalf("bad: %#v", newState)
	}
	if newState.TFVersion != originalState.TFVersion {
		t.Fatalf("bad: %#v", newState)
	}
}

func TestPlan_statePast(t *testing.T) {
	originalState := testState()
	originalState.TFVersion = "0.1.0"
	statePath := testStateFile(t, originalState)

	p := testProvider()
	ui := new(cli.MockUi)
	c := &PlanCommand{
		Meta: Meta{
			ContextOpts: testCtxConfig(p),
			Ui:          ui,
		},
	}

	args := []string{
		"-state", statePath,
		testFixturePath("plan"),
	}
	if code := c.Run(args); code != 0 {
		t.Fatalf("bad: %d\n\n%s", code, ui.ErrorWriter.String())
	}
}

func TestPlan_validate(t *testing.T) {
	// This is triggered by not asking for input so we have to set this to false
	test = false
	defer func() { test = true }()

	cwd, err := os.Getwd()
	if err != nil {
		t.Fatalf("err: %s", err)
	}
	if err := os.Chdir(testFixturePath("plan-invalid")); err != nil {
		t.Fatalf("err: %s", err)
	}
	defer os.Chdir(cwd)

	p := testProvider()
	ui := new(cli.MockUi)
	c := &PlanCommand{
		Meta: Meta{
			ContextOpts: testCtxConfig(p),
			Ui:          ui,
		},
	}

	args := []string{}
	if code := c.Run(args); code != 1 {
		t.Fatalf("bad: %d\n\n%s", code, ui.ErrorWriter.String())
	}

	actual := ui.ErrorWriter.String()
	if !strings.Contains(actual, "cannot be computed") {
		t.Fatalf("bad: %s", actual)
	}
}

func TestPlan_vars(t *testing.T) {
	tmp, cwd := testCwd(t)
	defer testFixCwd(t, tmp, cwd)

	p := testProvider()
	ui := new(cli.MockUi)
	c := &PlanCommand{
		Meta: Meta{
			ContextOpts: testCtxConfig(p),
			Ui:          ui,
		},
	}

	actual := ""
	p.DiffFn = func(
		info *terraform.InstanceInfo,
		s *terraform.InstanceState,
		c *terraform.ResourceConfig) (*terraform.InstanceDiff, error) {
		if v, ok := c.Config["value"]; ok {
			actual = v.(string)
		}

		return nil, nil
	}

	args := []string{
		"-var", "foo=bar",
		testFixturePath("plan-vars"),
	}
	if code := c.Run(args); code != 0 {
		t.Fatalf("bad: %d\n\n%s", code, ui.ErrorWriter.String())
	}

	if actual != "bar" {
		t.Fatal("didn't work")
	}
}

func TestPlan_varsUnset(t *testing.T) {
	tmp, cwd := testCwd(t)
	defer testFixCwd(t, tmp, cwd)

	// Disable test mode so input would be asked
	test = false
	defer func() { test = true }()

	defaultInputReader = bytes.NewBufferString("bar\n")

	p := testProvider()
	ui := new(cli.MockUi)
	c := &PlanCommand{
		Meta: Meta{
			ContextOpts: testCtxConfig(p),
			Ui:          ui,
		},
	}

	args := []string{
		testFixturePath("plan-vars"),
	}
	if code := c.Run(args); code != 0 {
		t.Fatalf("bad: %d\n\n%s", code, ui.ErrorWriter.String())
	}
}

func TestPlan_varFile(t *testing.T) {
	tmp, cwd := testCwd(t)
	defer testFixCwd(t, tmp, cwd)

	varFilePath := testTempFile(t)
	if err := ioutil.WriteFile(varFilePath, []byte(planVarFile), 0644); err != nil {
		t.Fatalf("err: %s", err)
	}

	p := testProvider()
	ui := new(cli.MockUi)
	c := &PlanCommand{
		Meta: Meta{
			ContextOpts: testCtxConfig(p),
			Ui:          ui,
		},
	}

	actual := ""
	p.DiffFn = func(
		info *terraform.InstanceInfo,
		s *terraform.InstanceState,
		c *terraform.ResourceConfig) (*terraform.InstanceDiff, error) {
		if v, ok := c.Config["value"]; ok {
			actual = v.(string)
		}

		return nil, nil
	}

	args := []string{
		"-var-file", varFilePath,
		testFixturePath("plan-vars"),
	}
	if code := c.Run(args); code != 0 {
		t.Fatalf("bad: %d\n\n%s", code, ui.ErrorWriter.String())
	}

	if actual != "bar" {
		t.Fatal("didn't work")
	}
}

func TestPlan_varFileDefault(t *testing.T) {
	varFileDir := testTempDir(t)
	varFilePath := filepath.Join(varFileDir, "terraform.tfvars")
	if err := ioutil.WriteFile(varFilePath, []byte(planVarFile), 0644); err != nil {
		t.Fatalf("err: %s", err)
	}

	cwd, err := os.Getwd()
	if err != nil {
		t.Fatalf("err: %s", err)
	}
	if err := os.Chdir(varFileDir); err != nil {
		t.Fatalf("err: %s", err)
	}
	defer os.Chdir(cwd)

	p := testProvider()
	ui := new(cli.MockUi)
	c := &PlanCommand{
		Meta: Meta{
			ContextOpts: testCtxConfig(p),
			Ui:          ui,
		},
	}

	actual := ""
	p.DiffFn = func(
		info *terraform.InstanceInfo,
		s *terraform.InstanceState,
		c *terraform.ResourceConfig) (*terraform.InstanceDiff, error) {
		if v, ok := c.Config["value"]; ok {
			actual = v.(string)
		}

		return nil, nil
	}

	args := []string{
		testFixturePath("plan-vars"),
	}
	if code := c.Run(args); code != 0 {
		t.Fatalf("bad: %d\n\n%s", code, ui.ErrorWriter.String())
	}

	if actual != "bar" {
		t.Fatal("didn't work")
	}
}

func TestPlan_detailedExitcode(t *testing.T) {
	cwd, err := os.Getwd()
	if err != nil {
		t.Fatalf("err: %s", err)
	}
	if err := os.Chdir(testFixturePath("plan")); err != nil {
		t.Fatalf("err: %s", err)
	}
	defer os.Chdir(cwd)

	p := testProvider()
	ui := new(cli.MockUi)
	c := &PlanCommand{
		Meta: Meta{
			ContextOpts: testCtxConfig(p),
			Ui:          ui,
		},
	}

	args := []string{"-detailed-exitcode"}
	if code := c.Run(args); code != 2 {
		t.Fatalf("bad: %d\n\n%s", code, ui.ErrorWriter.String())
	}
}

func TestPlan_detailedExitcode_emptyDiff(t *testing.T) {
	cwd, err := os.Getwd()
	if err != nil {
		t.Fatalf("err: %s", err)
	}
	if err := os.Chdir(testFixturePath("plan-emptydiff")); err != nil {
		t.Fatalf("err: %s", err)
	}
	defer os.Chdir(cwd)

	p := testProvider()
	ui := new(cli.MockUi)
	c := &PlanCommand{
		Meta: Meta{
			ContextOpts: testCtxConfig(p),
			Ui:          ui,
		},
	}

	args := []string{"-detailed-exitcode"}
	if code := c.Run(args); code != 0 {
		t.Fatalf("bad: %d\n\n%s", code, ui.ErrorWriter.String())
	}
}

const planVarFile = `
foo = "bar"
`

const testPlanNoStateStr = `
<not created>
`

const testPlanStateStr = `
ID = bar
Tainted = false
`

const testPlanStateDefaultStr = `
ID = bar
Tainted = false
`<|MERGE_RESOLUTION|>--- conflicted
+++ resolved
@@ -46,11 +46,7 @@
 	}
 
 	testPath := testFixturePath("plan")
-<<<<<<< HEAD
-	unlock, err := testLockState(filepath.Join(testPath, DefaultStateFilename))
-=======
 	unlock, err := testLockState("./testdata", filepath.Join(testPath, DefaultStateFilename))
->>>>>>> c7cc1525
 	if err != nil {
 		t.Fatal(err)
 	}
@@ -76,11 +72,7 @@
 	}
 
 	output := ui.ErrorWriter.String()
-<<<<<<< HEAD
-	if !strings.Contains(output, "locked") {
-=======
 	if !strings.Contains(output, "lock") {
->>>>>>> c7cc1525
 		t.Fatal("command output does not look like a lock error:", output)
 	}
 }
