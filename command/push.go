--- conflicted
+++ resolved
@@ -71,27 +71,6 @@
 		return 1
 	}
 
-<<<<<<< HEAD
-	/*
-		// Verify the state is remote, we can't push without a remote state
-		s, err := c.State()
-		if err != nil {
-			c.Ui.Error(fmt.Sprintf("Failed to read state: %s", err))
-			return 1
-		}
-		if !s.State().IsRemote() {
-			c.Ui.Error(
-				"Remote state is not enabled. For Atlas to run Terraform\n" +
-					"for you, remote state must be used and configured. Remote\n" +
-					"state via any backend is accepted, not just Atlas. To\n" +
-					"configure remote state, use the `terraform remote config`\n" +
-					"command.")
-			return 1
-		}
-	*/
-
-=======
->>>>>>> c7cc1525
 	// Check if the path is a plan
 	plan, err := c.Plan(configPath)
 	if err != nil {
@@ -116,15 +95,6 @@
 			"No configuration files found in the directory: %s\n\n"+
 				"This command requires configuration to run.",
 			configPath))
-<<<<<<< HEAD
-		return 1
-	}
-
-	// Load the backend
-	b, err := c.Backend(&BackendOpts{
-		ConfigPath: configPath,
-	})
-=======
 		return 1
 	}
 
@@ -162,33 +132,10 @@
 
 	// Get the context
 	ctx, _, err := local.Context(opReq)
->>>>>>> c7cc1525
-	if err != nil {
-		c.Ui.Error(fmt.Sprintf("Failed to load backend: %s", err))
-		return 1
-	}
-<<<<<<< HEAD
-
-	// We require a local backend
-	local, ok := b.(backend.Local)
-	if !ok {
-		c.Ui.Error(ErrUnsupportedLocalOp)
-		return 1
-	}
-
-	// Build the operation
-	opReq := c.Operation()
-	opReq.Module = mod
-	opReq.Plan = plan
-
-	// Get the context
-	ctx, _, err := local.Context(opReq)
 	if err != nil {
 		c.Ui.Error(err.Error())
 		return 1
 	}
-=======
->>>>>>> c7cc1525
 
 	// Get the configuration
 	config := ctx.Module().Config()
