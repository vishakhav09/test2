--- conflicted
+++ resolved
@@ -32,13 +32,6 @@
 		return 1
 	}
 
-<<<<<<< HEAD
-	// Get the state
-	state, err := b.State()
-	if err != nil {
-		c.Ui.Error(fmt.Sprintf("Failed to load state: %s", err))
-		return 1
-=======
 	env := c.Env()
 	// Get the state
 	state, err := b.State(env)
@@ -50,7 +43,6 @@
 	if err := state.RefreshState(); err != nil {
 		c.Ui.Error(fmt.Sprintf("Failed to load state: %s", err))
 		return 1
->>>>>>> c7cc1525
 	}
 
 	stateReal := state.State()
