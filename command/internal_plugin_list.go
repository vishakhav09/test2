// +build !core

//
// This file is automatically generated by scripts/generate-plugins.go -- Do not edit!
//
package command

import (
	alicloudprovider "github.com/hashicorp/terraform/builtin/providers/alicloud"
	archiveprovider "github.com/hashicorp/terraform/builtin/providers/archive"
	arukasprovider "github.com/hashicorp/terraform/builtin/providers/arukas"
	atlasprovider "github.com/hashicorp/terraform/builtin/providers/atlas"
	awsprovider "github.com/hashicorp/terraform/builtin/providers/aws"
	azureprovider "github.com/hashicorp/terraform/builtin/providers/azure"
	azurermprovider "github.com/hashicorp/terraform/builtin/providers/azurerm"
	bitbucketprovider "github.com/hashicorp/terraform/builtin/providers/bitbucket"
	chefprovider "github.com/hashicorp/terraform/builtin/providers/chef"
	circonusprovider "github.com/hashicorp/terraform/builtin/providers/circonus"
	clcprovider "github.com/hashicorp/terraform/builtin/providers/clc"
	cloudflareprovider "github.com/hashicorp/terraform/builtin/providers/cloudflare"
	cloudstackprovider "github.com/hashicorp/terraform/builtin/providers/cloudstack"
	cobblerprovider "github.com/hashicorp/terraform/builtin/providers/cobbler"
	consulprovider "github.com/hashicorp/terraform/builtin/providers/consul"
	datadogprovider "github.com/hashicorp/terraform/builtin/providers/datadog"
	digitaloceanprovider "github.com/hashicorp/terraform/builtin/providers/digitalocean"
	dmeprovider "github.com/hashicorp/terraform/builtin/providers/dme"
	dnsprovider "github.com/hashicorp/terraform/builtin/providers/dns"
	dnsimpleprovider "github.com/hashicorp/terraform/builtin/providers/dnsimple"
	dockerprovider "github.com/hashicorp/terraform/builtin/providers/docker"
	dynprovider "github.com/hashicorp/terraform/builtin/providers/dyn"
	externalprovider "github.com/hashicorp/terraform/builtin/providers/external"
	fastlyprovider "github.com/hashicorp/terraform/builtin/providers/fastly"
	githubprovider "github.com/hashicorp/terraform/builtin/providers/github"
	googleprovider "github.com/hashicorp/terraform/builtin/providers/google"
	grafanaprovider "github.com/hashicorp/terraform/builtin/providers/grafana"
	herokuprovider "github.com/hashicorp/terraform/builtin/providers/heroku"
	icinga2provider "github.com/hashicorp/terraform/builtin/providers/icinga2"
	ignitionprovider "github.com/hashicorp/terraform/builtin/providers/ignition"
	influxdbprovider "github.com/hashicorp/terraform/builtin/providers/influxdb"
	kubernetesprovider "github.com/hashicorp/terraform/builtin/providers/kubernetes"
	libratoprovider "github.com/hashicorp/terraform/builtin/providers/librato"
	localprovider "github.com/hashicorp/terraform/builtin/providers/local"
	logentriesprovider "github.com/hashicorp/terraform/builtin/providers/logentries"
	mailgunprovider "github.com/hashicorp/terraform/builtin/providers/mailgun"
	mysqlprovider "github.com/hashicorp/terraform/builtin/providers/mysql"
	newrelicprovider "github.com/hashicorp/terraform/builtin/providers/newrelic"
	nomadprovider "github.com/hashicorp/terraform/builtin/providers/nomad"
	ns1provider "github.com/hashicorp/terraform/builtin/providers/ns1"
	nullprovider "github.com/hashicorp/terraform/builtin/providers/null"
<<<<<<< HEAD
	oneandoneprovider "github.com/hashicorp/terraform/builtin/providers/oneandone"
=======
	opcprovider "github.com/hashicorp/terraform/builtin/providers/opc"
>>>>>>> c1c3127d
	openstackprovider "github.com/hashicorp/terraform/builtin/providers/openstack"
	opsgenieprovider "github.com/hashicorp/terraform/builtin/providers/opsgenie"
	packetprovider "github.com/hashicorp/terraform/builtin/providers/packet"
	pagerdutyprovider "github.com/hashicorp/terraform/builtin/providers/pagerduty"
	postgresqlprovider "github.com/hashicorp/terraform/builtin/providers/postgresql"
	powerdnsprovider "github.com/hashicorp/terraform/builtin/providers/powerdns"
	profitbricksprovider "github.com/hashicorp/terraform/builtin/providers/profitbricks"
	rabbitmqprovider "github.com/hashicorp/terraform/builtin/providers/rabbitmq"
	rancherprovider "github.com/hashicorp/terraform/builtin/providers/rancher"
	randomprovider "github.com/hashicorp/terraform/builtin/providers/random"
	rundeckprovider "github.com/hashicorp/terraform/builtin/providers/rundeck"
	scalewayprovider "github.com/hashicorp/terraform/builtin/providers/scaleway"
	softlayerprovider "github.com/hashicorp/terraform/builtin/providers/softlayer"
	spotinstprovider "github.com/hashicorp/terraform/builtin/providers/spotinst"
	statuscakeprovider "github.com/hashicorp/terraform/builtin/providers/statuscake"
	templateprovider "github.com/hashicorp/terraform/builtin/providers/template"
	terraformprovider "github.com/hashicorp/terraform/builtin/providers/terraform"
	testprovider "github.com/hashicorp/terraform/builtin/providers/test"
	tlsprovider "github.com/hashicorp/terraform/builtin/providers/tls"
	tritonprovider "github.com/hashicorp/terraform/builtin/providers/triton"
	ultradnsprovider "github.com/hashicorp/terraform/builtin/providers/ultradns"
	vaultprovider "github.com/hashicorp/terraform/builtin/providers/vault"
	vcdprovider "github.com/hashicorp/terraform/builtin/providers/vcd"
	vsphereprovider "github.com/hashicorp/terraform/builtin/providers/vsphere"
	fileprovisioner "github.com/hashicorp/terraform/builtin/provisioners/file"
	localexecprovisioner "github.com/hashicorp/terraform/builtin/provisioners/local-exec"
	remoteexecprovisioner "github.com/hashicorp/terraform/builtin/provisioners/remote-exec"

	"github.com/hashicorp/terraform/plugin"
	"github.com/hashicorp/terraform/terraform"

	// Legacy, will remove once it conforms with new structure
	chefprovisioner "github.com/hashicorp/terraform/builtin/provisioners/chef"
)

var InternalProviders = map[string]plugin.ProviderFunc{
	"alicloud":     alicloudprovider.Provider,
	"archive":      archiveprovider.Provider,
	"arukas":       arukasprovider.Provider,
	"atlas":        atlasprovider.Provider,
	"aws":          awsprovider.Provider,
	"azure":        azureprovider.Provider,
	"azurerm":      azurermprovider.Provider,
	"bitbucket":    bitbucketprovider.Provider,
	"chef":         chefprovider.Provider,
	"circonus":     circonusprovider.Provider,
	"clc":          clcprovider.Provider,
	"cloudflare":   cloudflareprovider.Provider,
	"cloudstack":   cloudstackprovider.Provider,
	"cobbler":      cobblerprovider.Provider,
	"consul":       consulprovider.Provider,
	"datadog":      datadogprovider.Provider,
	"digitalocean": digitaloceanprovider.Provider,
	"dme":          dmeprovider.Provider,
	"dns":          dnsprovider.Provider,
	"dnsimple":     dnsimpleprovider.Provider,
	"docker":       dockerprovider.Provider,
	"dyn":          dynprovider.Provider,
	"external":     externalprovider.Provider,
	"fastly":       fastlyprovider.Provider,
	"github":       githubprovider.Provider,
	"google":       googleprovider.Provider,
	"grafana":      grafanaprovider.Provider,
	"heroku":       herokuprovider.Provider,
	"icinga2":      icinga2provider.Provider,
	"ignition":     ignitionprovider.Provider,
	"influxdb":     influxdbprovider.Provider,
	"kubernetes":   kubernetesprovider.Provider,
	"librato":      libratoprovider.Provider,
	"local":        localprovider.Provider,
	"logentries":   logentriesprovider.Provider,
	"mailgun":      mailgunprovider.Provider,
	"mysql":        mysqlprovider.Provider,
	"newrelic":     newrelicprovider.Provider,
	"nomad":        nomadprovider.Provider,
	"ns1":          ns1provider.Provider,
	"null":         nullprovider.Provider,
<<<<<<< HEAD
	"oneandone":    oneandoneprovider.Provider,
=======
	"opc":          opcprovider.Provider,
>>>>>>> c1c3127d
	"openstack":    openstackprovider.Provider,
	"opsgenie":     opsgenieprovider.Provider,
	"packet":       packetprovider.Provider,
	"pagerduty":    pagerdutyprovider.Provider,
	"postgresql":   postgresqlprovider.Provider,
	"powerdns":     powerdnsprovider.Provider,
	"profitbricks": profitbricksprovider.Provider,
	"rabbitmq":     rabbitmqprovider.Provider,
	"rancher":      rancherprovider.Provider,
	"random":       randomprovider.Provider,
	"rundeck":      rundeckprovider.Provider,
	"scaleway":     scalewayprovider.Provider,
	"softlayer":    softlayerprovider.Provider,
	"spotinst":     spotinstprovider.Provider,
	"statuscake":   statuscakeprovider.Provider,
	"template":     templateprovider.Provider,
	"terraform":    terraformprovider.Provider,
	"test":         testprovider.Provider,
	"tls":          tlsprovider.Provider,
	"triton":       tritonprovider.Provider,
	"ultradns":     ultradnsprovider.Provider,
	"vault":        vaultprovider.Provider,
	"vcd":          vcdprovider.Provider,
	"vsphere":      vsphereprovider.Provider,
}

var InternalProvisioners = map[string]plugin.ProvisionerFunc{
	"file":        fileprovisioner.Provisioner,
	"local-exec":  localexecprovisioner.Provisioner,
	"remote-exec": remoteexecprovisioner.Provisioner,
}

func init() {
	// Legacy provisioners that don't match our heuristics for auto-finding
	// built-in provisioners.
	InternalProvisioners["chef"] = func() terraform.ResourceProvisioner { return new(chefprovisioner.ResourceProvisioner) }
}<|MERGE_RESOLUTION|>--- conflicted
+++ resolved
@@ -47,11 +47,8 @@
 	nomadprovider "github.com/hashicorp/terraform/builtin/providers/nomad"
 	ns1provider "github.com/hashicorp/terraform/builtin/providers/ns1"
 	nullprovider "github.com/hashicorp/terraform/builtin/providers/null"
-<<<<<<< HEAD
 	oneandoneprovider "github.com/hashicorp/terraform/builtin/providers/oneandone"
-=======
 	opcprovider "github.com/hashicorp/terraform/builtin/providers/opc"
->>>>>>> c1c3127d
 	openstackprovider "github.com/hashicorp/terraform/builtin/providers/openstack"
 	opsgenieprovider "github.com/hashicorp/terraform/builtin/providers/opsgenie"
 	packetprovider "github.com/hashicorp/terraform/builtin/providers/packet"
@@ -129,11 +126,8 @@
 	"nomad":        nomadprovider.Provider,
 	"ns1":          ns1provider.Provider,
 	"null":         nullprovider.Provider,
-<<<<<<< HEAD
+	"opc":          opcprovider.Provider,
 	"oneandone":    oneandoneprovider.Provider,
-=======
-	"opc":          opcprovider.Provider,
->>>>>>> c1c3127d
 	"openstack":    openstackprovider.Provider,
 	"opsgenie":     opsgenieprovider.Provider,
 	"packet":       packetprovider.Provider,
