--- conflicted
+++ resolved
@@ -22,17 +22,6 @@
 
 Terraform Cloud can also be used with local operations, in which case only state is stored in the Terraform Cloud backend.
 
-<<<<<<< HEAD
-When used with a Terraform Cloud account, operations
-like `terraform plan` or `terraform apply` are executed in Terraform
-Cloud's run environment, with log output streaming to the local terminal.
-Remote plans and applies use variable values from the associated Terraform
-Cloud workspace.
-
-=======
-
-
->>>>>>> 80ab5518
 ## Command Support
 
 Currently the remote backend supports the following Terraform commands:
