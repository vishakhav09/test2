--- conflicted
+++ resolved
@@ -1344,14 +1344,13 @@
                         <li<%= sidebar_current("docs-aws-resource-default-security-group") %>>
                             <a href="/docs/providers/aws/r/default_security_group.html">aws_default_security_group</a>
                         </li>
-
-<<<<<<< HEAD
+                      
+                        <li<%= sidebar_current("docs-aws-resource-default-subnet") %>>
+                            <a href="/docs/providers/aws/r/default_subnet.html">aws_default_subnet</a>
+                        </li>
+
                         <li<%= sidebar_current("docs-aws-resource-default-vpc-dhcp-options") %>>
                             <a href="/docs/providers/aws/r/default_vpc_dhcp_options.html">aws_default_vpc_dhcp_options</a>
-=======
-                        <li<%= sidebar_current("docs-aws-resource-default-subnet") %>>
-                            <a href="/docs/providers/aws/r/default_subnet.html">aws_default_subnet</a>
->>>>>>> a94adbb3
                         </li>
 
                         <li<%= sidebar_current("docs-aws-resource-egress-only-internet-gateway") %>>
