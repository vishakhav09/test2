---
description: |-
  Terraform enables you to safely and predictably create, change, and improve
  production infrastructure. It is an open source tool that codifies APIs into
  declarative configuration files that can be shared amongst team members,
  treated as code, edited, reviewed, and versioned.
---

<header>
  <div class="container hero">
    <div class="row">
      <div class="col-md-offset-2 col-md-8">
        <%= inline_svg "logo-hashicorp.svg", height: 120, class: "logo" %>

        <h1>Write, Plan, and Create Infrastructure as Code</h1>

        <a class="button primary" href="/intro/index.html">Get Started</a>
        <a class="button" href="/downloads.html">Download <%= latest_version %></a>
      </div>
    </div>
  </div>
</header>

<section id="features" class="marketing white">
  <div class="container">
    <div class="row">
      <div class="col-md-12">
        <h2>Simple and Powerful</h2>
        <p class="lead">
          Terraform enables you to safely and predictably create, change, and
          improve production infrastructure. It is an open source tool that
          codifies APIs into declarative configuration files that can be shared amongst team members,
          treated as code, edited, reviewed, and versioned.
        </p>
      </div>
    </div>
    <div class="row">
      <div class="col-sm-4">
        <a href="#write" class="feature-card">
          <span>Write</span>
          <p>Infrastructure as code</p>
          <%= inline_svg "feature-card-write.svg" %>
        </a>
      </div>
      <div class="col-sm-4">
        <a href="#plan" class="feature-card">
          <span>Plan</span>
          <p>Preview changes before applying</p>
          <%= inline_svg "feature-card-plan.svg" %>
        </a>
      </div>
      <div class="col-sm-4">
        <a href="#create" class="feature-card">
          <span>Create</span>
          <p>Reproducible infrastructure</p>
          <%= inline_svg "feature-card-create.svg" %>
        </a>
      </div>
    </div>
  </div>
</section>

<hr />

<section id="write" class="marketing">
  <div class="container">
    <div class="row">
      <div class="col-sm-12">
        <span class="callout">Write</span>
        <h2>Infrastructure as Code</h2>
        <p class="lead">
          Define infrastructure as code to increase operator productivity
          and transparency.
        </p>
      </div>
    </div>
    <div class="row">
      <div class="col-sm-5">
        <h3>Collaborate &amp; share</h3>
        <p>Terraform configuration can be stored in version control,
        shared, and collaborated on by teams of operators.</p>
        <h3>Evolve your infrastructure</h3>
        <p>Track the complete history of infrastructure versions.</p>
        <h3>Automation friendly</h3>
        <p>If it can be codified, it can be automated.</p>
      </div>
      <div class="col-sm-7">
        <%= inline_svg "feature-write-bg.svg", class: "feature-image" %>
      </div>
    </div>
  </div>
</section>

<section id="plan" class="marketing purple">
  <div class="container">
    <div class="row">
      <div class="col-sm-12">
        <span class="callout">Plan</span>
        <h2>One Safe Workflow Across Providers</h2>
        <p class="lead">Terraform provides an elegant user experience for
          operators to safely and predictably make changes to infrastructure.</p>
      </div>
    </div>
    <div class="row">
      <div class="col-sm-12">
        <%= inline_svg "feature-plan-bg.svg", class: "feature-image" %>
      </div>
    </div>
    <div class="row">
      <div class="col-sm-4">
        <h3>Map Resource Dependencies</h3>
        <p>
          Understand how a minor change could have potential cascading effects
          across an infrastructure before executing that change. Terraform
          builds a dependency graph from the configurations, and walks this
          graph to generate plans, refresh state, and more.
        </p>
      </div>
      <div class="col-sm-4">
        <h3>Separation of Plan &amp; Apply</h3>
        <p>
          Separating plans and applies reduces mistakes and uncertainty at
          scale. Plans show operators what would happen, applies execute
          changes.
        </p>
      </div>
      <div class="col-sm-4">
        <h3>One Safe Workflow</h3>
        <p>
          Use Terraform to create resources across all major infrastructure
          providers (AWS, GCP, Azure, OpenStack, VMware, and more).
        </p>
      </div>
    </div>
  </div>
</section>

<section id="create" class="marketing">
  <div class="container">
    <div class="row">
      <div class="col-sm-6">
        <span class="callout">Create</span>
        <h2>Reproducible Infrastructure</h2>
        <p class="lead">Terraform lets operators easily use the same
          configurations in multiple places to reduce mistakes and save time.</p>
      </div>
      <div class="col-sm-6">
        <%= inline_svg "feature-create-bg.svg", class: "feature-image" %>
      </div>
    </div>
    <div class="row">
      <div class="col-sm-4">
        <h3>Environment parity</h3>
        <p>Use the same Terraform configuration to provision identical staging,
          QA, and production environments.</p>
      </div>
      <div class="col-sm-4">
        <h3>Shareable modules</h3>
        <p>Common Terraform configurations can be packaged as modules and used
          across teams and organizations.</p>
      </div>
      <div class="col-sm-4">
        <h3>Combine multiple providers consistently</h3>
        <p>Terraform allows you to effortlessly combine high-level system
          providers. Launch a server from one cloud provider, add a DNS entry
          with its IP with a different provider. Built-in dependency resolution
          means things happen in the right order.</p>
      </div>
    </div>
  </div>
</section>

<section id="news" class="marketing purple">
  <div class="container">
    <div class="row">
      <div class="col-sm-12">
        <h2>Latest News</h2>
      </div>
      <div class="col-md-5 col-sm-12">
        <div class="latest-item">
<<<<<<< HEAD
          <%= image_tag 'news/webinar-Terraform-4-4-2017.png', :alt=>'Webinar April 4, 2017, 10:00 AM PST' %>
=======
          <iframe width="560" height="270" src="https://www.youtube.com/embed/nLg7fpVcIv4?color=white&modestbranding=1" frameborder="0" allowfullscreen></iframe>
          <%#= image_tag 'news/webinar-Terraform-4-4-2017.png', alt: 'Webinar April 4, 2017, 10:00 AM PST' %>
>>>>>>> 2a36e75b
          <h3>Webinar: Multi-Cloud, One Command with Terraform</h3>
          <p>
            Watch our recent webinar with Mitchell Hashimoto to learn how Terraform provisions infrastructure across different clouds using a consistent workflow.
          </p>
          <a class="button" href="https://youtu.be/nLg7fpVcIv4" target="_blank">Watch Now</a>
        </div>
      </div>
      <div class="col-md-offset-1 col-md-6 col-sm-12">
        <div class="latest-item">
          <h3>Terraform 0.9 Released</h3>
          <p>
            Terraform 0.9 adds major new functionality to Terraform. Read the
            highlights from the 0.9 release
          </p>
          <a class="button" href="https://www.hashicorp.com/blog/terraform-0-9/">Read more</a>
        </div>
        <div class="latest-item">
          <h3>Applying Graph Theory to Infrastructure As Code</h3>
          <p>
            Watch this talk from HashiConf 2016 where we explore the graph
            theory at the heart of Terraform's orchestration engine.
          </p>
          <a class="button" href="https://www.youtube.com/watch?v=4Pd9NrZSbGU">Watch Video</a>
        </div>
      </div>
    </div>
  </div>
  <div class="feature-skew" id="latest-announcement-bg"></div>
</section>

<section id="examples" class="marketing gray">
  <div class="container">
    <div class="row">
      <div class="col-sm-12">
        <h2>Examples</h2>
        <h3>Composing Resources</h3>
        <p>
          Use attributes from other resources to create an infrastructure
          composed of resources across multiple providers.
        </p>
      </div>
    </div>

    <div class="row">
      <div class="col-md-12">
        <div class="terminal">
          <span class="circle"></span>
          <span class="circle"></span>
          <span class="circle"></span>
          <div class="terminal-content">
            <span>resource <span class="txt-spe">"digitalocean_droplet"</span> <span class="txt-str">"web"</span> {</span>
            <span>  name   = <span class="txt-str">"tf-web"</span></span>
            <span>  size   = <span class="txt-str">"512mb"</span></span>
            <span>  image  = <span class="txt-str">"centos-5-8-x32"</span></span>
            <span>  region = <span class="txt-str">"sfo1"</span></span>
            <span>}</span>
            <span> </span>
            <span>resource <span class="txt-spe">"dnsimple_record"</span> <span class="txt-str">"hello"</span> {</span>
            <span>  domain = <span class="txt-str">"example.com"</span></span>
            <span>  name   = <span class="txt-str">"test"</span></span>
            <span>  value  = <span class="txt-str">"<span class="txt-var">${digitalocean_droplet.web.ipv4_address}</span>"</span></span>
            <span>  type   = <span class="txt-str">"A"</span></span>
            <span>}</span>
          </div>
        </div>
      </div>
    </div>

    <div class="row">
      <div class="col-sm-12">
        <h3>Fast, Simplified Interaction</h3>
        <p>
          Simple and intuitive configuration makes even the most complicated
          services approachable: no more web consoles, loading bars, or
          confusing CLI clients.
        </p>
      </div>
    </div>

    <div class="row">
      <div class="col-md-12">
        <div class="terminal">
          <span class="circle"></span>
          <span class="circle"></span>
          <span class="circle"></span>
          <div class="terminal-content">
            <span>resource <span class="txt-spe">"aws_elb"</span> <span class="txt-str">"frontend"</span> {</span>
            <span>  name = <span class="txt-str">"frontend-load-balancer"</span></span>
            <span>  listener {</span>
            <span>    instance_port     = <span class="txt-int">8000</span></span>
            <span>    instance_protocol = <span class="txt-str">"http"</span></span>
            <span>    lb_port           = <span class="txt-int">80</span></span>
            <span>    lb_protocol       = <span class="txt-str">"http"</span></span>
            <span>  }</span>
            <span> </span>
            <span>  instances = [<span class="txt-str">"<span class="txt-var">${aws_instance.app.*.id}</span>"</span>]</span>
            <span>}</span>
            <span> </span>
            <span>resource <span class="txt-spe">"aws_instance"</span> <span class="txt-str">"app"</span> {</span>
            <span>  count = <span class="txt-int">5</span></span>
            <span> </span>
            <span>  ami           = <span class="txt-str">"ami-408c7f28"</span></span>
            <span>  instance_type = <span class="txt-str">"t1.micro"</span></span>
            <span>}</span>
          </div>
        </div>
      </div>
    </div>

    <div class="row">
      <div class="cta col-sm-12 col-lg-8 col-lg-offset-2" id="demo-cta">
        <p class="lead" align="center">
          The intro contains a walkthrough guide, introductory literature, and
          a range of examples to experiment with Terraform.
        </p>
        <p align="center">
          <a class="button primary" href="/intro/index.html">Get started</a>
        </p>
      </div>
    </div>
  </div>
  <div class="feature-skew" id="demo-bg"></div>
</section>

<section id="enterprise" class="marketing black">
  <div class="container">
    <div class="row">
      <div class="col-sm-7">
        <%= inline_svg "terraform-enterprise-logo.svg", width: 300 %>
        <p class="lead">
          Collaborative Infrastructure Automation for organizations. Collaborate
          on Terraform configurations, validate changes, and automate
          provisioning across providers.
        </p>
        <p>
          <a class="button" href="https://www.hashicorp.com/terraform.html">Learn More</a>
        </p>
      </div>
    </div>
  </div>
</section><|MERGE_RESOLUTION|>--- conflicted
+++ resolved
@@ -178,12 +178,7 @@
       </div>
       <div class="col-md-5 col-sm-12">
         <div class="latest-item">
-<<<<<<< HEAD
-          <%= image_tag 'news/webinar-Terraform-4-4-2017.png', :alt=>'Webinar April 4, 2017, 10:00 AM PST' %>
-=======
           <iframe width="560" height="270" src="https://www.youtube.com/embed/nLg7fpVcIv4?color=white&modestbranding=1" frameborder="0" allowfullscreen></iframe>
-          <%#= image_tag 'news/webinar-Terraform-4-4-2017.png', alt: 'Webinar April 4, 2017, 10:00 AM PST' %>
->>>>>>> 2a36e75b
           <h3>Webinar: Multi-Cloud, One Command with Terraform</h3>
           <p>
             Watch our recent webinar with Mitchell Hashimoto to learn how Terraform provisions infrastructure across different clouds using a consistent workflow.
