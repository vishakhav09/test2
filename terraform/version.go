package terraform

import (
	"fmt"

	"github.com/hashicorp/go-version"
)

// The main version number that is being run at the moment.
<<<<<<< HEAD
const Version = "0.9.0"
=======
const Version = "0.9.1"
>>>>>>> c7cc1525

// A pre-release marker for the version. If this is "" (empty string)
// then it means that it is a final release. Otherwise, this is a pre-release
// such as "dev" (in development), "beta", "rc1", etc.
const VersionPrerelease = "dev"

// SemVersion is an instance of version.Version. This has the secondary
// benefit of verifying during tests and init time that our version is a
// proper semantic version, which should always be the case.
var SemVersion = version.Must(version.NewVersion(Version))

// VersionHeader is the header name used to send the current terraform version
// in http requests.
const VersionHeader = "Terraform-Version"

func VersionString() string {
	if VersionPrerelease != "" {
		return fmt.Sprintf("%s-%s", Version, VersionPrerelease)
	}
	return Version
}<|MERGE_RESOLUTION|>--- conflicted
+++ resolved
@@ -7,11 +7,7 @@
 )
 
 // The main version number that is being run at the moment.
-<<<<<<< HEAD
-const Version = "0.9.0"
-=======
 const Version = "0.9.1"
->>>>>>> c7cc1525
 
 // A pre-release marker for the version. If this is "" (empty string)
 // then it means that it is a final release. Otherwise, this is a pre-release
