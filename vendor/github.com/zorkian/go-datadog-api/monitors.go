/*
 * Datadog API for Go
 *
 * Please see the included LICENSE file for licensing information.
 *
 * Copyright 2013 by authors and contributors.
 */

package datadog

import (
	"encoding/json"
	"fmt"
	"strconv"
)

type ThresholdCount struct {
	Ok       json.Number `json:"ok,omitempty"`
	Critical json.Number `json:"critical,omitempty"`
	Warning  json.Number `json:"warning,omitempty"`
}

type NoDataTimeframe int

func (tf *NoDataTimeframe) UnmarshalJSON(data []byte) error {
	s := string(data)
	if s == "false" {
		*tf = 0
	} else {
		i, err := strconv.ParseInt(s, 10, 32)
		if err != nil {
			return err
		}
		*tf = NoDataTimeframe(i)
	}
	return nil
}

type Options struct {
<<<<<<< HEAD
	NoDataTimeframe   int            `json:"no_data_timeframe,omitempty"`
	NotifyAudit       bool           `json:"notify_audit,omitempty"`
	NotifyNoData      bool           `json:"notify_no_data,omitempty"`
	RenotifyInterval  int            `json:"renotify_interval,omitempty"`
	Silenced          map[string]int `json:"silenced,omitempty"`
	TimeoutH          int            `json:"timeout_h,omitempty"`
	EscalationMessage string         `json:"escalation_message,omitempty"`
	Thresholds        ThresholdCount `json:"thresholds,omitempty"`
	IncludeTags       bool           `json:"include_tags,omitempty"`
	RequireFullWindow *bool           `json:"require_full_window,omitempty"`
	Locked            bool           `json:"locked,omitempty"`
=======
	NoDataTimeframe   NoDataTimeframe `json:"no_data_timeframe,omitempty"`
	NotifyAudit       bool            `json:"notify_audit,omitempty"`
	NotifyNoData      bool            `json:"notify_no_data,omitempty"`
	RenotifyInterval  int             `json:"renotify_interval,omitempty"`
	Silenced          map[string]int  `json:"silenced,omitempty"`
	TimeoutH          int             `json:"timeout_h,omitempty"`
	EscalationMessage string          `json:"escalation_message,omitempty"`
	Thresholds        ThresholdCount  `json:"thresholds,omitempty"`
	IncludeTags       bool            `json:"include_tags,omitempty"`
	RequireFullWindow bool            `json:"require_full_window,omitempty"`
	Locked            bool            `json:"locked,omitempty"`
>>>>>>> f446c662
}

// Monitor allows watching a metric or check that you care about,
// notifying your team when some defined threshold is exceeded
type Monitor struct {
	Creator Creator  `json:"creator,omitempty"`
	Id      int      `json:"id,omitempty"`
	Type    string   `json:"type,omitempty"`
	Query   string   `json:"query,omitempty"`
	Name    string   `json:"name,omitempty"`
	Message string   `json:"message,omitempty"`
	Tags    []string `json:"tags,omitempty"`
	Options Options  `json:"options,omitempty"`
}

// Creator contains the creator of the monitor
type Creator struct {
	Email  string `json:"email,omitempty"`
	Handle string `json:"handle,omitempty"`
	Id     int    `json:"id,omitempty"`
	Name   string `json:"name,omitempty"`
}

// reqMonitors receives a slice of all monitors
type reqMonitors struct {
	Monitors []Monitor `json:"monitors,omitempty"`
}

// CreateMonitor adds a new monitor to the system. This returns a pointer to a
// monitor so you can pass that to UpdateMonitor later if needed
func (self *Client) CreateMonitor(monitor *Monitor) (*Monitor, error) {
	var out Monitor
	err := self.doJsonRequest("POST", "/v1/monitor", monitor, &out)
	if err != nil {
		return nil, err
	}
	return &out, nil
}

// UpdateMonitor takes a monitor that was previously retrieved through some method
// and sends it back to the server
func (self *Client) UpdateMonitor(monitor *Monitor) error {
	return self.doJsonRequest("PUT", fmt.Sprintf("/v1/monitor/%d", monitor.Id),
		monitor, nil)
}

// GetMonitor retrieves a monitor by identifier
func (self *Client) GetMonitor(id int) (*Monitor, error) {
	var out Monitor
	err := self.doJsonRequest("GET", fmt.Sprintf("/v1/monitor/%d", id), nil, &out)
	if err != nil {
		return nil, err
	}
	return &out, nil
}

// DeleteMonitor removes a monitor from the system
func (self *Client) DeleteMonitor(id int) error {
	return self.doJsonRequest("DELETE", fmt.Sprintf("/v1/monitor/%d", id),
		nil, nil)
}

// GetMonitors returns a slice of all monitors
func (self *Client) GetMonitors() ([]Monitor, error) {
	var out reqMonitors
	err := self.doJsonRequest("GET", "/v1/monitor", nil, &out.Monitors)
	if err != nil {
		return nil, err
	}
	return out.Monitors, nil
}

// MuteMonitors turns off monitoring notifications
func (self *Client) MuteMonitors() error {
	return self.doJsonRequest("POST", "/v1/monitor/mute_all", nil, nil)
}

// UnmuteMonitors turns on monitoring notifications
func (self *Client) UnmuteMonitors() error {
	return self.doJsonRequest("POST", "/v1/monitor/unmute_all", nil, nil)
}

// MuteMonitor turns off monitoring notifications for a monitor
func (self *Client) MuteMonitor(id int) error {
	return self.doJsonRequest("POST", fmt.Sprintf("/v1/monitor/%d/mute", id), nil, nil)
}

// UnmuteMonitor turns on monitoring notifications for a monitor
func (self *Client) UnmuteMonitor(id int) error {
	return self.doJsonRequest("POST", fmt.Sprintf("/v1/monitor/%d/unmute", id), nil, nil)
}<|MERGE_RESOLUTION|>--- conflicted
+++ resolved
@@ -37,8 +37,7 @@
 }
 
 type Options struct {
-<<<<<<< HEAD
-	NoDataTimeframe   int            `json:"no_data_timeframe,omitempty"`
+	NoDataTimeframe   NoDataTimeframe `json:"no_data_timeframe,omitempty"`
 	NotifyAudit       bool           `json:"notify_audit,omitempty"`
 	NotifyNoData      bool           `json:"notify_no_data,omitempty"`
 	RenotifyInterval  int            `json:"renotify_interval,omitempty"`
@@ -49,19 +48,6 @@
 	IncludeTags       bool           `json:"include_tags,omitempty"`
 	RequireFullWindow *bool           `json:"require_full_window,omitempty"`
 	Locked            bool           `json:"locked,omitempty"`
-=======
-	NoDataTimeframe   NoDataTimeframe `json:"no_data_timeframe,omitempty"`
-	NotifyAudit       bool            `json:"notify_audit,omitempty"`
-	NotifyNoData      bool            `json:"notify_no_data,omitempty"`
-	RenotifyInterval  int             `json:"renotify_interval,omitempty"`
-	Silenced          map[string]int  `json:"silenced,omitempty"`
-	TimeoutH          int             `json:"timeout_h,omitempty"`
-	EscalationMessage string          `json:"escalation_message,omitempty"`
-	Thresholds        ThresholdCount  `json:"thresholds,omitempty"`
-	IncludeTags       bool            `json:"include_tags,omitempty"`
-	RequireFullWindow bool            `json:"require_full_window,omitempty"`
-	Locked            bool            `json:"locked,omitempty"`
->>>>>>> f446c662
 }
 
 // Monitor allows watching a metric or check that you care about,
