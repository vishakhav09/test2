--- conflicted
+++ resolved
@@ -75,18 +75,11 @@
 	}, nil
 }
 
-<<<<<<< HEAD
-// IsARN returns whether the given string is an arn
-// by looking for whether the string starts with arn:
-func IsARN(arn string) bool {
-	return strings.HasPrefix(arn, arnPrefix) && strings.Count(arn, ":") > arnSections-1
-=======
 // IsARN returns whether the given string is an ARN by looking for
 // whether the string starts with "arn:" and contains the correct number
 // of sections delimited by colons(:).
 func IsARN(arn string) bool {
 	return strings.HasPrefix(arn, arnPrefix) && strings.Count(arn, ":") >= arnSections-1
->>>>>>> 0749e419
 }
 
 // String returns the canonical representation of the ARN
