--- conflicted
+++ resolved
@@ -143,15 +143,11 @@
 
     // Importing, if true, specifies that the resource is being imported as part
     // of the change.
-<<<<<<< HEAD
-    bool importing = 5;
+    Importing importing = 5;
 
     // GeneratedConfig contains any configuration that was generated as part of
     // the change, as an HCL string.
     string generated_config = 6;
-=======
-    Importing importing = 5;
->>>>>>> 4210d905
 }
 
 // ResourceInstanceActionReason sometimes provides some additional user-facing
