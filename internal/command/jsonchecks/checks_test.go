--- conflicted
+++ resolved
@@ -185,10 +185,7 @@
 							"problems": []any{
 								map[string]any{
 									"message": "Couldn't reverse the polarity.",
-<<<<<<< HEAD
 									"refs":    []any{"data.notreal"},
-=======
->>>>>>> 978263ef
 								},
 							},
 							"status": "fail",
