package command

import (
	"bytes"
	"context"
	"errors"
	"fmt"
	"io/ioutil"
	"log"
	"os"
	"path/filepath"
	"sort"
	"strings"

	"github.com/hashicorp/terraform/internal/backend"
	"github.com/hashicorp/terraform/internal/backend/remote"
	"github.com/hashicorp/terraform/internal/cloud"
	"github.com/hashicorp/terraform/internal/command/arguments"
	"github.com/hashicorp/terraform/internal/command/clistate"
	"github.com/hashicorp/terraform/internal/command/views"
	"github.com/hashicorp/terraform/internal/logging"
	"github.com/hashicorp/terraform/internal/states"
	"github.com/hashicorp/terraform/internal/states/statemgr"
	"github.com/hashicorp/terraform/internal/terraform"
)

type backendMigrateOpts struct {
	SourceType, DestinationType string
	Source, Destination         backend.Backend
	ViewType                    arguments.ViewType

	// Fields below are set internally when migrate is called

	sourceWorkspace      string
	destinationWorkspace string
	force                bool // if true, won't ask for confirmation
}

// backendMigrateState handles migrating (copying) state from one backend
// to another. This function handles asking the user for confirmation
// as well as the copy itself.
//
// This function can handle all scenarios of state migration regardless
// of the existence of state in either backend.
//
// After migrating the state, the existing state in the first backend
// remains untouched.
//
// This will attempt to lock both states for the migration.
func (m *Meta) backendMigrateState(opts *backendMigrateOpts) error {
	log.Printf("[INFO] backendMigrateState: need to migrate from %q to %q backend config", opts.SourceType, opts.DestinationType)
	// We need to check what the named state status is. If we're converting
	// from multi-state to single-state for example, we need to handle that.
	var sourceSingleState, destinationSingleState, sourceTFC, destinationTFC bool

	_, sourceTFC = opts.Source.(*cloud.Cloud)
	_, destinationTFC = opts.Destination.(*cloud.Cloud)

	sourceWorkspaces, sourceSingleState, err := retrieveWorkspaces(opts.Source, opts.SourceType)
	if err != nil {
		return err
	}
	destinationWorkspaces, destinationSingleState, err := retrieveWorkspaces(opts.Destination, opts.SourceType)
	if err != nil {
		return err
	}

	// Set up defaults
	opts.sourceWorkspace = backend.DefaultStateName
	opts.destinationWorkspace = backend.DefaultStateName
	opts.force = m.forceInitCopy

	// Disregard remote Terraform version for the state source backend. If it's a
	// Terraform Cloud remote backend, we don't care about the remote version,
	// as we are migrating away and will not break a remote workspace.
	m.ignoreRemoteVersionConflict(opts.Source)

	// Disregard remote Terraform version if instructed to do so via CLI flag.
	if m.ignoreRemoteVersion {
		m.ignoreRemoteVersionConflict(opts.Destination)
	} else {
		// Check the remote Terraform version for the state destination backend. If
		// it's a Terraform Cloud remote backend, we want to ensure that we don't
		// break the workspace by uploading an incompatible state file.
		for _, workspace := range destinationWorkspaces {
			diags := m.remoteVersionCheck(opts.Destination, workspace)
			if diags.HasErrors() {
				return diags.Err()
			}
		}
		// If there are no specified destination workspaces, perform a remote
		// backend version check with the default workspace.
		// Ensure that we are not dealing with Terraform Cloud migrations, as it
		// does not support the default name.
		if len(destinationWorkspaces) == 0 && !destinationTFC {
			diags := m.remoteVersionCheck(opts.Destination, backend.DefaultStateName)
			if diags.HasErrors() {
				return diags.Err()
			}
		}
	}

	// Determine migration behavior based on whether the source/destination
	// supports multi-state.
	switch {
	case sourceTFC || destinationTFC:
		return m.backendMigrateTFC(opts)

	// Single-state to single-state. This is the easiest case: we just
	// copy the default state directly.
	case sourceSingleState && destinationSingleState:
		return m.backendMigrateState_s_s(opts)

	// Single-state to multi-state. This is easy since we just copy
	// the default state and ignore the rest in the destination.
	case sourceSingleState && !destinationSingleState:
		return m.backendMigrateState_s_s(opts)

	// Multi-state to single-state. If the source has more than the default
	// state this is complicated since we have to ask the user what to do.
	case !sourceSingleState && destinationSingleState:
		// If the source only has one state and it is the default,
		// treat it as if it doesn't support multi-state.
		if len(sourceWorkspaces) == 1 && sourceWorkspaces[0] == backend.DefaultStateName {
			return m.backendMigrateState_s_s(opts)
		}

		return m.backendMigrateState_S_s(opts)

	// Multi-state to multi-state. We merge the states together (migrating
	// each from the source to the destination one by one).
	case !sourceSingleState && !destinationSingleState:
		// If the source only has one state and it is the default,
		// treat it as if it doesn't support multi-state.
		if len(sourceWorkspaces) == 1 && sourceWorkspaces[0] == backend.DefaultStateName {
			return m.backendMigrateState_s_s(opts)
		}

		return m.backendMigrateState_S_S(opts)
	}

	return nil
}

//-------------------------------------------------------------------
// State Migration Scenarios
//
// The functions below cover handling all the various scenarios that
// can exist when migrating state. They are named in an immediately not
// obvious format but is simple:
//
// Format: backendMigrateState_s1_s2[_suffix]
//
// When s1 or s2 is lower case, it means that it is a single state backend.
// When either is uppercase, it means that state is a multi-state backend.
// The suffix is used to disambiguate multiple cases with the same type of
// states.
//
//-------------------------------------------------------------------

// Multi-state to multi-state.
func (m *Meta) backendMigrateState_S_S(opts *backendMigrateOpts) error {
	log.Print("[INFO] backendMigrateState: migrating all named workspaces")

	migrate := opts.force
	if !migrate {
		var err error
		// Ask the user if they want to migrate their existing remote state
		migrate, err = m.confirm(&terraform.InputOpts{
			Id: "backend-migrate-multistate-to-multistate",
			Query: fmt.Sprintf(
				"Do you want to migrate all workspaces to %q?",
				opts.DestinationType),
			Description: fmt.Sprintf(
				strings.TrimSpace(inputBackendMigrateMultiToMulti),
				opts.SourceType, opts.DestinationType),
		})
		if err != nil {
			return fmt.Errorf(
				"Error asking for state migration action: %s", err)
		}
	}
	if !migrate {
		return fmt.Errorf("Migration aborted by user.")
	}

	// Read all the states
	sourceWorkspaces, err := opts.Source.Workspaces()
	if err != nil {
		return fmt.Errorf(strings.TrimSpace(
			errMigrateLoadStates), opts.SourceType, err)
	}

	// Sort the states so they're always copied alphabetically
	sort.Strings(sourceWorkspaces)

	// Go through each and migrate
	for _, name := range sourceWorkspaces {
		// Copy the same names
		opts.sourceWorkspace = name
		opts.destinationWorkspace = name

		// Force it, we confirmed above
		opts.force = true

		// Perform the migration
		if err := m.backendMigrateState_s_s(opts); err != nil {
			return fmt.Errorf(strings.TrimSpace(
				errMigrateMulti), name, opts.SourceType, opts.DestinationType, err)
		}
	}

	return nil
}

// Multi-state to single state.
func (m *Meta) backendMigrateState_S_s(opts *backendMigrateOpts) error {
	log.Printf("[INFO] backendMigrateState: destination backend type %q does not support named workspaces", opts.DestinationType)

	currentWorkspace, err := m.Workspace()
	if err != nil {
		return err
	}

	migrate := opts.force
	if !migrate {
		var err error
		// Ask the user if they want to migrate their existing remote state
		migrate, err = m.confirm(&terraform.InputOpts{
			Id: "backend-migrate-multistate-to-single",
			Query: fmt.Sprintf(
				"Destination state %q doesn't support workspaces.\n"+
					"Do you want to copy only your current workspace?",
				opts.DestinationType),
			Description: fmt.Sprintf(
				strings.TrimSpace(inputBackendMigrateMultiToSingle),
				opts.SourceType, opts.DestinationType, currentWorkspace),
		})
		if err != nil {
			return fmt.Errorf(
				"Error asking for state migration action: %s", err)
		}
	}

	if !migrate {
		return fmt.Errorf("Migration aborted by user.")
	}

	// Copy the default state
	opts.sourceWorkspace = currentWorkspace

	// now switch back to the default env so we can acccess the new backend
	m.SetWorkspace(backend.DefaultStateName)

	return m.backendMigrateState_s_s(opts)
}

// Single state to single state, assumed default state name.
func (m *Meta) backendMigrateState_s_s(opts *backendMigrateOpts) error {
	log.Printf("[INFO] backendMigrateState: single-to-single migrating %q workspace to %q workspace", opts.sourceWorkspace, opts.destinationWorkspace)

	sourceState, err := opts.Source.StateMgr(opts.sourceWorkspace)
	if err != nil {
		return fmt.Errorf(strings.TrimSpace(
			errMigrateSingleLoadDefault), opts.SourceType, err)
	}
	if err := sourceState.RefreshState(); err != nil {
		return fmt.Errorf(strings.TrimSpace(
			errMigrateSingleLoadDefault), opts.SourceType, err)
	}

	// Do not migrate workspaces without state.
	if sourceState.State().Empty() {
		log.Print("[TRACE] backendMigrateState: source workspace has empty state, so nothing to migrate")
		return nil
	}

	destinationState, err := opts.Destination.StateMgr(opts.destinationWorkspace)
	if err == backend.ErrDefaultWorkspaceNotSupported {
		// If the backend doesn't support using the default state, we ask the user
		// for a new name and migrate the default state to the given named state.
		destinationState, err = func() (statemgr.Full, error) {
			log.Print("[TRACE] backendMigrateState: destination doesn't support a default workspace, so we must prompt for a new name")
			name, err := m.promptNewWorkspaceName(opts.DestinationType)
			if err != nil {
				return nil, err
			}

			// Update the name of the destination state.
			opts.destinationWorkspace = name

			destinationState, err := opts.Destination.StateMgr(opts.destinationWorkspace)
			if err != nil {
				return nil, err
			}

			// Ignore invalid workspace name as it is irrelevant in this context.
			workspace, _ := m.Workspace()

			// If the currently selected workspace is the default workspace, then set
			// the named workspace as the new selected workspace.
			if workspace == backend.DefaultStateName {
				if err := m.SetWorkspace(opts.destinationWorkspace); err != nil {
					return nil, fmt.Errorf("Failed to set new workspace: %s", err)
				}
			}

			return destinationState, nil
		}()
	}
	if err != nil {
		return fmt.Errorf(strings.TrimSpace(
			errMigrateSingleLoadDefault), opts.DestinationType, err)
	}
	if err := destinationState.RefreshState(); err != nil {
		return fmt.Errorf(strings.TrimSpace(
			errMigrateSingleLoadDefault), opts.DestinationType, err)
	}

	// Check if we need migration at all.
	// This is before taking a lock, because they may also correspond to the same lock.
	source := sourceState.State()
	destination := destinationState.State()

	// no reason to migrate if the state is already there
	if source.Equal(destination) {
		// Equal isn't identical; it doesn't check lineage.
		sm1, _ := sourceState.(statemgr.PersistentMeta)
		sm2, _ := destinationState.(statemgr.PersistentMeta)
		if source != nil && destination != nil {
			if sm1 == nil || sm2 == nil {
				log.Print("[TRACE] backendMigrateState: both source and destination workspaces have no state, so no migration is needed")
				return nil
			}
			if sm1.StateSnapshotMeta().Lineage == sm2.StateSnapshotMeta().Lineage {
				log.Printf("[TRACE] backendMigrateState: both source and destination workspaces have equal state with lineage %q, so no migration is needed", sm1.StateSnapshotMeta().Lineage)
				return nil
			}
		}
	}

	if m.stateLock {
		lockCtx := context.Background()
		vt := arguments.ViewJSON
		// Set default viewtype if none was set as the StateLocker needs to know exactly
		// what viewType we want to have.
		if opts == nil || opts.ViewType != vt {
			vt = arguments.ViewHuman
		}
		view := views.NewStateLocker(vt, m.View)
		locker := clistate.NewLocker(m.stateLockTimeout, view)

		lockerSource := locker.WithContext(lockCtx)
		if diags := lockerSource.Lock(sourceState, "migration source state"); diags.HasErrors() {
			return diags.Err()
		}
		defer lockerSource.Unlock()

		lockerDestination := locker.WithContext(lockCtx)
		if diags := lockerDestination.Lock(destinationState, "migration destination state"); diags.HasErrors() {
			return diags.Err()
		}
		defer lockerDestination.Unlock()

		// We now own a lock, so double check that we have the version
		// corresponding to the lock.
		log.Print("[TRACE] backendMigrateState: refreshing source workspace state")
		if err := sourceState.RefreshState(); err != nil {
			return fmt.Errorf(strings.TrimSpace(
				errMigrateSingleLoadDefault), opts.SourceType, err)
		}
		log.Print("[TRACE] backendMigrateState: refreshing destination workspace state")
		if err := destinationState.RefreshState(); err != nil {
			return fmt.Errorf(strings.TrimSpace(
				errMigrateSingleLoadDefault), opts.SourceType, err)
		}

		source = sourceState.State()
		destination = destinationState.State()
	}

	var confirmFunc func(statemgr.Full, statemgr.Full, *backendMigrateOpts) (bool, error)
	switch {
	// No migration necessary
	case source.Empty() && destination.Empty():
		log.Print("[TRACE] backendMigrateState: both source and destination workspaces have empty state, so no migration is required")
		return nil

	// No migration necessary if we're inheriting state.
	case source.Empty() && !destination.Empty():
		log.Print("[TRACE] backendMigrateState: source workspace has empty state, so no migration is required")
		return nil

	// We have existing state moving into no state. Ask the user if
	// they'd like to do this.
	case !source.Empty() && destination.Empty():
		if opts.SourceType == "cloud" || opts.DestinationType == "cloud" {
			// HACK: backendMigrateTFC has its own earlier prompt for
			// whether to migrate state in the cloud case, so we'll skip
			// this later prompt for Cloud, even though we do still need it
			// for state backends.
			confirmFunc = func(statemgr.Full, statemgr.Full, *backendMigrateOpts) (bool, error) {
				return true, nil // the answer is implied to be "yes" if we reached this point
			}
		} else {
			log.Print("[TRACE] backendMigrateState: destination workspace has empty state, so might copy source workspace state")
			confirmFunc = m.backendMigrateEmptyConfirm
		}

	// Both states are non-empty, meaning we need to determine which
	// state should be used and update accordingly.
	case !source.Empty() && !destination.Empty():
		log.Print("[TRACE] backendMigrateState: both source and destination workspaces have states, so might overwrite destination with source")
		confirmFunc = m.backendMigrateNonEmptyConfirm
	}

	if confirmFunc == nil {
		panic("confirmFunc must not be nil")
	}

	if !opts.force {
		// Abort if we can't ask for input.
		if !m.input {
			log.Print("[TRACE] backendMigrateState: can't prompt for input, so aborting migration")
			return errors.New(strings.TrimSpace(errInteractiveInputDisabled))
		}

		// Confirm with the user whether we want to copy state over
		confirm, err := confirmFunc(sourceState, destinationState, opts)
		if err != nil {
			log.Print("[TRACE] backendMigrateState: error reading input, so aborting migration")
			return err
		}
		if !confirm {
			log.Print("[TRACE] backendMigrateState: user cancelled at confirmation prompt, so aborting migration")
			return nil
		}
	}

	// Confirmed! We'll have the statemgr package handle the migration, which
	// includes preserving any lineage/serial information where possible, if
	// both managers support such metadata.
	log.Print("[TRACE] backendMigrateState: migration confirmed, so migrating")
	if err := statemgr.Migrate(destinationState, sourceState); err != nil {
		return fmt.Errorf(strings.TrimSpace(errBackendStateCopy),
			opts.SourceType, opts.DestinationType, err)
	}
	// The backend is currently handled before providers are installed during init,
	// so requiring schemas here could lead to a catch-22 where it requires some manual
	// intervention to proceed far enough for provider installation. To avoid this,
	// when migrating to TFC backend, the initial JSON varient of state won't be generated and stored.
	if err := destinationState.PersistState(nil); err != nil {
		return fmt.Errorf(strings.TrimSpace(errBackendStateCopy),
			opts.SourceType, opts.DestinationType, err)
	}

	// And we're done.
	return nil
}

<<<<<<< HEAD
func (m *Meta) backendMigrateEmptyConfirm(one, two statemgr.Full, opts *backendMigrateOpts) (bool, error) {
	inputOpts := &terraform.InputOpts{
		Id:    "backend-migrate-copy-to-empty",
		Query: "Do you want to copy existing state to the new backend?",
		Description: fmt.Sprintf(
			strings.TrimSpace(inputBackendMigrateEmpty),
			opts.OneType, opts.TwoType,
			logging.Indent(opts.One.String()), logging.Indent(opts.Two.String())),
=======
func (m *Meta) backendMigrateEmptyConfirm(source, destination statemgr.Full, opts *backendMigrateOpts) (bool, error) {
	var inputOpts *terraform.InputOpts
	if opts.DestinationType == "cloud" {
		inputOpts = &terraform.InputOpts{
			Id:          "backend-migrate-copy-to-empty-cloud",
			Query:       "Do you want to copy existing state to Terraform Cloud?",
			Description: fmt.Sprintf(strings.TrimSpace(inputBackendMigrateEmptyCloud), opts.SourceType),
		}
	} else {
		inputOpts = &terraform.InputOpts{
			Id:    "backend-migrate-copy-to-empty",
			Query: "Do you want to copy existing state to the new backend?",
			Description: fmt.Sprintf(
				strings.TrimSpace(inputBackendMigrateEmpty),
				opts.SourceType, opts.DestinationType),
		}
>>>>>>> 3d511478
	}

	return m.confirm(inputOpts)
}

func (m *Meta) backendMigrateNonEmptyConfirm(
	sourceState, destinationState statemgr.Full, opts *backendMigrateOpts) (bool, error) {
	// We need to grab both states so we can write them to a file
	source := sourceState.State()
	destination := destinationState.State()

	// Save both to a temporary
	td, err := ioutil.TempDir("", "terraform")
	if err != nil {
		return false, fmt.Errorf("Error creating temporary directory: %s", err)
	}
	defer os.RemoveAll(td)

	// Helper to write the state
	saveHelper := func(n, path string, s *states.State) error {
		mgr := statemgr.NewFilesystem(path)
		return mgr.WriteState(s)
	}

	// Write the states
	sourcePath := filepath.Join(td, fmt.Sprintf("1-%s.tfstate", opts.SourceType))
	destinationPath := filepath.Join(td, fmt.Sprintf("2-%s.tfstate", opts.DestinationType))
	if err := saveHelper(opts.SourceType, sourcePath, source); err != nil {
		return false, fmt.Errorf("Error saving temporary state: %s", err)
	}
	if err := saveHelper(opts.DestinationType, destinationPath, destination); err != nil {
		return false, fmt.Errorf("Error saving temporary state: %s", err)
	}

	// Ask for confirmation
<<<<<<< HEAD
	inputOpts := &terraform.InputOpts{
		Id:    "backend-migrate-to-backend",
		Query: "Do you want to copy existing state to the new backend?",
		Description: fmt.Sprintf(
			strings.TrimSpace(inputBackendMigrateNonEmpty),
			opts.OneType, opts.TwoType, onePath, twoPath,
			logging.Indent(opts.One.String()), logging.Indent(opts.Two.String())),
=======
	var inputOpts *terraform.InputOpts
	if opts.DestinationType == "cloud" {
		inputOpts = &terraform.InputOpts{
			Id:    "backend-migrate-to-tfc",
			Query: "Do you want to copy existing state to Terraform Cloud?",
			Description: fmt.Sprintf(
				strings.TrimSpace(inputBackendMigrateNonEmptyCloud),
				opts.SourceType, sourcePath, destinationPath),
		}
	} else {
		inputOpts = &terraform.InputOpts{
			Id:    "backend-migrate-to-backend",
			Query: "Do you want to copy existing state to the new backend?",
			Description: fmt.Sprintf(
				strings.TrimSpace(inputBackendMigrateNonEmpty),
				opts.SourceType, opts.DestinationType, sourcePath, destinationPath),
		}
>>>>>>> 3d511478
	}

	// Confirm with the user that the copy should occur
	return m.confirm(inputOpts)
}

func retrieveWorkspaces(back backend.Backend, sourceType string) ([]string, bool, error) {
	var singleState bool
	var err error
	workspaces, err := back.Workspaces()
	if err == backend.ErrWorkspacesNotSupported {
		singleState = true
		err = nil
	}
	if err != nil {
		return nil, singleState, fmt.Errorf(strings.TrimSpace(
			errMigrateLoadStates), sourceType, err)
	}

	return workspaces, singleState, err
}

func (m *Meta) backendMigrateTFC(opts *backendMigrateOpts) error {
	_, sourceTFC := opts.Source.(*cloud.Cloud)
	cloudBackendDestination, destinationTFC := opts.Destination.(*cloud.Cloud)

	sourceWorkspaces, sourceSingleState, err := retrieveWorkspaces(opts.Source, opts.SourceType)
	if err != nil {
		return err
	}
	//to be used below, not yet implamented
	// destinationWorkspaces, destinationSingleState
	_, _, err = retrieveWorkspaces(opts.Destination, opts.SourceType)
	if err != nil {
		return err
	}

	// from TFC to non-TFC backend
	if sourceTFC && !destinationTFC {
		// From Terraform Cloud to another backend. This is not yet implemented, and
		// we recommend people to use the TFC API.
		return fmt.Errorf(strings.TrimSpace(errTFCMigrateNotYetImplemented))
	}

	// Everything below, by the above two conditionals, now assumes that the
	// destination is always Terraform Cloud (TFC).

	sourceSingle := sourceSingleState || (len(sourceWorkspaces) == 1)
	if sourceSingle {
		if cloudBackendDestination.WorkspaceMapping.Strategy() == cloud.WorkspaceNameStrategy {
			// If we know the name via WorkspaceNameStrategy, then set the
			// destinationWorkspace to the new Name and skip the user prompt. Here the
			// destinationWorkspace is not set to `default` thereby we will create it
			// in TFC if it does not exist.
			opts.destinationWorkspace = cloudBackendDestination.WorkspaceMapping.Name
		}

		currentWorkspace, err := m.Workspace()
		if err != nil {
			return err
		}
		opts.sourceWorkspace = currentWorkspace

		log.Printf("[INFO] backendMigrateTFC: single-to-single migration from source %s to destination %q", opts.sourceWorkspace, opts.destinationWorkspace)

		// If the current workspace is has no state we do not need to ask
		// if they want to migrate the state.
		sourceState, err := opts.Source.StateMgr(currentWorkspace)
		if err != nil {
			return err
		}
		if err := sourceState.RefreshState(); err != nil {
			return err
		}
		if sourceState.State().Empty() {
			log.Printf("[INFO] backendMigrateTFC: skipping migration because source %s is empty", opts.sourceWorkspace)
			return nil
		}

		// Run normal single-to-single state migration.
		// This will handle both situations where the new cloud backend
		// configuration is using a workspace.name strategy or workspace.tags
		// strategy.
		//
		// We do prompt first though, because state migration is mandatory
		// for moving to Cloud and the user should get an opportunity to
		// confirm that first.
		if migrate, err := m.promptSingleToCloudSingleStateMigration(opts); err != nil {
			return err
		} else if !migrate {
			return nil //skip migrating but return successfully
		}

		return m.backendMigrateState_s_s(opts)
	}

	destinationTagsStrategy := cloudBackendDestination.WorkspaceMapping.Strategy() == cloud.WorkspaceTagsStrategy
	destinationNameStrategy := cloudBackendDestination.WorkspaceMapping.Strategy() == cloud.WorkspaceNameStrategy

	multiSource := !sourceSingleState && len(sourceWorkspaces) > 1
	if multiSource && destinationNameStrategy {
		currentWorkspace, err := m.Workspace()
		if err != nil {
			return err
		}

		opts.sourceWorkspace = currentWorkspace
		opts.destinationWorkspace = cloudBackendDestination.WorkspaceMapping.Name
		if err := m.promptMultiToSingleCloudMigration(opts); err != nil {
			return err
		}

		log.Printf("[INFO] backendMigrateTFC: multi-to-single migration from source %s to destination %q", opts.sourceWorkspace, opts.destinationWorkspace)

		return m.backendMigrateState_s_s(opts)
	}

	// Multiple sources, and using tags strategy. So migrate every source
	// workspace over to new one, prompt for workspace name pattern (*),
	// and start migrating, and create tags for each workspace.
	if multiSource && destinationTagsStrategy {
		log.Printf("[INFO] backendMigrateTFC: multi-to-multi migration from source workspaces %q", sourceWorkspaces)
		return m.backendMigrateState_S_TFC(opts, sourceWorkspaces)
	}

	// TODO(omar): after the check for sourceSingle is done, everything following
	// it has to be multi. So rework the code to not need to check for multi, adn
	// return m.backendMigrateState_S_TFC here.
	return nil
}

// migrates a multi-state backend to Terraform Cloud
func (m *Meta) backendMigrateState_S_TFC(opts *backendMigrateOpts, sourceWorkspaces []string) error {
	log.Print("[TRACE] backendMigrateState: migrating all named workspaces")

	currentWorkspace, err := m.Workspace()
	if err != nil {
		return err
	}
	newCurrentWorkspace := ""

	// This map is used later when doing the migration per source/destination.
	// If a source has 'default' and has state, then we ask what the new name should be.
	// And further down when we actually run state migration for each
	// source/destination workspace, we use this new name (where source is 'default')
	// and set as destinationWorkspace. If the default workspace does not have
	// state we will not prompt the user for a new name because empty workspaces
	// do not get migrated.
	defaultNewName := map[string]string{}
	for i := 0; i < len(sourceWorkspaces); i++ {
		if sourceWorkspaces[i] == backend.DefaultStateName {
			// For the default workspace we want to look to see if there is any state
			// before we ask for a workspace name to migrate the default workspace into.
			sourceState, err := opts.Source.StateMgr(backend.DefaultStateName)
			if err != nil {
				return fmt.Errorf(strings.TrimSpace(
					errMigrateSingleLoadDefault), opts.SourceType, err)
			}
			// RefreshState is what actually pulls the state to be evaluated.
			if err := sourceState.RefreshState(); err != nil {
				return fmt.Errorf(strings.TrimSpace(
					errMigrateSingleLoadDefault), opts.SourceType, err)
			}
			if !sourceState.State().Empty() {
				newName, err := m.promptNewWorkspaceName(opts.DestinationType)
				if err != nil {
					return err
				}
				defaultNewName[sourceWorkspaces[i]] = newName
			}
		}
	}

	// Fetch the pattern that will be used to rename the workspaces for Terraform Cloud.
	//
	// * For the general case, this will be a pattern provided by the user.
	//
	// * Specifically for a migration from the "remote" backend using 'prefix', we will
	//   instead 'migrate' the workspaces using a pattern based on the old prefix+name,
	//   not allowing a user to accidentally input the wrong pattern to line up with
	//   what the the remote backend was already using before (which presumably already
	//   meets the naming considerations for Terraform Cloud).
	//   In other words, this is a fast-track migration path from the remote backend, retaining
	//   how things already are in Terraform Cloud with no user intervention needed.
	pattern := ""
	if remoteBackend, ok := opts.Source.(*remote.Remote); ok {
		if err := m.promptRemotePrefixToCloudTagsMigration(opts); err != nil {
			return err
		}
		pattern = remoteBackend.WorkspaceNamePattern()
		log.Printf("[TRACE] backendMigrateTFC: Remote backend reports workspace name pattern as: %q", pattern)
	}

	if pattern == "" {
		pattern, err = m.promptMultiStateMigrationPattern(opts.SourceType)
		if err != nil {
			return err
		}
	}

	// Go through each and migrate
	for _, name := range sourceWorkspaces {

		// Copy the same names
		opts.sourceWorkspace = name
		if newName, ok := defaultNewName[name]; ok {
			// this has to be done before setting destinationWorkspace
			name = newName
		}
		opts.destinationWorkspace = strings.Replace(pattern, "*", name, -1)

		// Force it, we confirmed above
		opts.force = true

		// Perform the migration
		log.Printf("[INFO] backendMigrateTFC: multi-to-multi migration, source workspace %q to destination workspace %q", opts.sourceWorkspace, opts.destinationWorkspace)
		if err := m.backendMigrateState_s_s(opts); err != nil {
			return fmt.Errorf(strings.TrimSpace(
				errMigrateMulti), name, opts.SourceType, opts.DestinationType, err)
		}

		if currentWorkspace == opts.sourceWorkspace {
			newCurrentWorkspace = opts.destinationWorkspace
		}
	}

	// After migrating multiple workspaces, we need to reselect the current workspace as it may
	// have been renamed. Query the backend first to be sure it now exists.
	workspaces, err := opts.Destination.Workspaces()
	if err != nil {
		return err
	}

	var workspacePresent bool
	for _, name := range workspaces {
		if name == newCurrentWorkspace {
			workspacePresent = true
		}
	}

	// If we couldn't select the workspace automatically from the backend (maybe it was empty
	// and wasn't migrated, for instance), ask the user to select one instead and be done.
	if !workspacePresent {
		if err = m.selectWorkspace(opts.Destination); err != nil {
			return err
		}
		return nil
	}

	// The newly renamed current workspace is present, so we'll automatically select it for the
	// user, as well as display the equivalent of 'workspace list' to show how the workspaces
	// were changed (as well as the newly selected current workspace).
	if err = m.SetWorkspace(newCurrentWorkspace); err != nil {
		return err
	}

	m.Ui.Output(m.Colorize().Color("[reset][bold]Migration complete! Your workspaces are as follows:[reset]"))
	var out bytes.Buffer
	for _, name := range workspaces {
		if name == newCurrentWorkspace {
			out.WriteString("* ")
		} else {
			out.WriteString("  ")
		}
		out.WriteString(name + "\n")
	}

	m.Ui.Output(out.String())

	return nil
}

func (m *Meta) promptSingleToCloudSingleStateMigration(opts *backendMigrateOpts) (bool, error) {
	if !m.input {
		log.Print("[TRACE] backendMigrateState: can't prompt for input, so aborting migration")
		return false, errors.New(strings.TrimSpace(errInteractiveInputDisabled))
	}
	migrate := opts.force
	if !migrate {
		var err error
		migrate, err = m.confirm(&terraform.InputOpts{
			Id:          "backend-migrate-state-single-to-cloud-single",
			Query:       "Do you wish to proceed?",
			Description: strings.TrimSpace(tfcInputBackendMigrateStateSingleToCloudSingle),
		})
		if err != nil {
			return false, fmt.Errorf("Error asking for state migration action: %s", err)
		}
	}

	return migrate, nil
}

func (m *Meta) promptRemotePrefixToCloudTagsMigration(opts *backendMigrateOpts) error {
	if !m.input {
		log.Print("[TRACE] backendMigrateState: can't prompt for input, so aborting migration")
		return errors.New(strings.TrimSpace(errInteractiveInputDisabled))
	}
	migrate := opts.force
	if !migrate {
		var err error
		migrate, err = m.confirm(&terraform.InputOpts{
			Id:          "backend-migrate-remote-multistate-to-cloud",
			Query:       "Do you wish to proceed?",
			Description: strings.TrimSpace(tfcInputBackendMigrateRemoteMultiToCloud),
		})
		if err != nil {
			return fmt.Errorf("Error asking for state migration action: %s", err)
		}
	}

	if !migrate {
		return fmt.Errorf("Migration aborted by user.")
	}

	return nil
}

// Multi-state to single state.
func (m *Meta) promptMultiToSingleCloudMigration(opts *backendMigrateOpts) error {
	if !m.input {
		log.Print("[TRACE] backendMigrateState: can't prompt for input, so aborting migration")
		return errors.New(strings.TrimSpace(errInteractiveInputDisabled))
	}
	migrate := opts.force
	if !migrate {
		var err error
		// Ask the user if they want to migrate their existing remote state
		migrate, err = m.confirm(&terraform.InputOpts{
			Id:    "backend-migrate-multistate-to-single",
			Query: "Do you want to copy only your current workspace?",
			Description: fmt.Sprintf(
				strings.TrimSpace(tfcInputBackendMigrateMultiToSingle),
				opts.SourceType, opts.destinationWorkspace),
		})
		if err != nil {
			return fmt.Errorf("Error asking for state migration action: %s", err)
		}
	}

	if !migrate {
		return fmt.Errorf("Migration aborted by user.")
	}

	return nil
}

func (m *Meta) promptNewWorkspaceName(destinationType string) (string, error) {
	message := fmt.Sprintf("[reset][bold][yellow]The %q backend configuration only allows "+
		"named workspaces![reset]", destinationType)
	if destinationType == "cloud" {
		if !m.input {
			log.Print("[TRACE] backendMigrateState: can't prompt for input, so aborting migration")
			return "", errors.New(strings.TrimSpace(errInteractiveInputDisabled))
		}
		message = `[reset][bold][yellow]Terraform Cloud requires all workspaces to be given an explicit name.[reset]`
	}
	name, err := m.UIInput().Input(context.Background(), &terraform.InputOpts{
		Id:          "new-state-name",
		Query:       message,
		Description: strings.TrimSpace(inputBackendNewWorkspaceName),
	})
	if err != nil {
		return "", fmt.Errorf("Error asking for new state name: %s", err)
	}

	return name, nil
}

func (m *Meta) promptMultiStateMigrationPattern(sourceType string) (string, error) {
	// This is not the first prompt a user would be presented with in the migration to TFC, so no
	// guard on m.input is needed here.
	renameWorkspaces, err := m.UIInput().Input(context.Background(), &terraform.InputOpts{
		Id:          "backend-migrate-multistate-to-tfc",
		Query:       fmt.Sprintf("[reset][bold][yellow]%s[reset]", "Would you like to rename your workspaces?"),
		Description: fmt.Sprintf(strings.TrimSpace(tfcInputBackendMigrateMultiToMulti), sourceType),
	})
	if err != nil {
		return "", fmt.Errorf("Error asking for state migration action: %s", err)
	}
	if renameWorkspaces != "2" && renameWorkspaces != "1" {
		return "", fmt.Errorf("Please select 1 or 2 as part of this option.")
	}
	if renameWorkspaces == "2" {
		// this means they did not want to rename their workspaces, and we are
		// returning a generic '*' that means use the same workspace name during
		// migration.
		return "*", nil
	}

	pattern, err := m.UIInput().Input(context.Background(), &terraform.InputOpts{
		Id:          "backend-migrate-multistate-to-tfc-pattern",
		Query:       fmt.Sprintf("[reset][bold][yellow]%s[reset]", "How would you like to rename your workspaces?"),
		Description: strings.TrimSpace(tfcInputBackendMigrateMultiToMultiPattern),
	})
	if err != nil {
		return "", fmt.Errorf("Error asking for state migration action: %s", err)
	}
	if !strings.Contains(pattern, "*") {
		return "", fmt.Errorf("The pattern must have an '*'")
	}

	if count := strings.Count(pattern, "*"); count > 1 {
		return "", fmt.Errorf("The pattern '*' cannot be used more than once.")
	}

	return pattern, nil
}

const errMigrateLoadStates = `
Error inspecting states in the %q backend:
    %s

Prior to changing backends, Terraform inspects the source and destination
states to determine what kind of migration steps need to be taken, if any.
Terraform failed to load the states. The data in both the source and the
destination remain unmodified. Please resolve the above error and try again.
`

const errMigrateSingleLoadDefault = `
Error loading state:
    %[2]s

Terraform failed to load the default state from the %[1]q backend.
State migration cannot occur unless the state can be loaded. Backend
modification and state migration has been aborted. The state in both the
source and the destination remain unmodified. Please resolve the
above error and try again.
`

const errMigrateMulti = `
Error migrating the workspace %q from the previous %q backend
to the newly configured %q backend:
    %s

Terraform copies workspaces in alphabetical order. Any workspaces
alphabetically earlier than this one have been copied. Any workspaces
later than this haven't been modified in the destination. No workspaces
in the source state have been modified.

Please resolve the error above and run the initialization command again.
This will attempt to copy (with permission) all workspaces again.
`

const errBackendStateCopy = `
Error copying state from the previous %q backend to the newly configured
%q backend:
    %s

The state in the previous backend remains intact and unmodified. Please resolve
the error above and try again.
`

const errTFCMigrateNotYetImplemented = `
Migrating state from Terraform Cloud to another backend is not yet implemented.

Please use the API to do this: https://www.terraform.io/docs/cloud/api/state-versions.html
`

const errInteractiveInputDisabled = `
Can't ask approval for state migration when interactive input is disabled.

Please remove the "-input=false" option and try again.
`

const tfcInputBackendMigrateMultiToMultiPattern = `
Enter a pattern with an asterisk (*) to rename all workspaces based on their
previous names. The asterisk represents the current workspace name.

For example, if a workspace is currently named 'prod', the pattern 'app-*' would yield
'app-prod' for a new workspace name; 'app-*-region1' would  yield 'app-prod-region1'.
`

const tfcInputBackendMigrateMultiToMulti = `
Unlike typical Terraform workspaces representing an environment associated with a particular
configuration (e.g. production, staging, development), Terraform Cloud workspaces are named uniquely
across all configurations used within an organization. A typical strategy to start with is
<COMPONENT>-<ENVIRONMENT>-<REGION> (e.g. networking-prod-us-east, networking-staging-us-east).

For more information on workspace naming, see https://www.terraform.io/docs/cloud/workspaces/naming.html

When migrating existing workspaces from the backend %[1]q to Terraform Cloud, would you like to
rename your workspaces? Enter 1 or 2.

1. Yes, I'd like to rename all workspaces according to a pattern I will provide.
2. No, I would not like to rename my workspaces. Migrate them as currently named.
`

const tfcInputBackendMigrateMultiToSingle = `
The previous backend %[1]q has multiple workspaces, but Terraform Cloud has
been configured to use a single workspace (%[2]q). By continuing, you will
only migrate your current workspace. If you wish to migrate all workspaces
from the previous backend, you may cancel this operation and use the 'tags'
strategy in your workspace configuration block instead.

Enter "yes" to proceed or "no" to cancel.
`

const tfcInputBackendMigrateStateSingleToCloudSingle = `
As part of migrating to Terraform Cloud, Terraform can optionally copy your
current workspace state to the configured Terraform Cloud workspace.

Answer "yes" to copy the latest state snapshot to the configured
Terraform Cloud workspace.

Answer "no" to ignore the existing state and just activate the configured
Terraform Cloud workspace with its existing state, if any.

Should Terraform migrate your existing state?
`

const tfcInputBackendMigrateRemoteMultiToCloud = `
When migrating from the 'remote' backend to Terraform's native integration
with Terraform Cloud, Terraform will automatically create or use existing
workspaces based on the previous backend configuration's 'prefix' value.

When the migration is complete, workspace names in Terraform will match the
fully qualified Terraform Cloud workspace name. If necessary, the workspace
tags configured in the 'cloud' option block will be added to the associated
Terraform Cloud workspaces.

Enter "yes" to proceed or "no" to cancel.
`

const inputBackendMigrateEmpty = `
Pre-existing state was found while migrating the previous %q backend to the
newly configured %q backend. No existing state was found in the newly
configured %[2]q backend.

The configuration for the previous %[1]q backend was:

%[3]s

The configuration for the new %[2]q backend is:

%[4]s

Do you want to copy this state to the new %[2]q
backend? Enter "yes" to copy and "no" to start with an empty state.
`

const inputBackendMigrateEmptyCloud = `
Pre-existing state was found while migrating the previous %q backend to Terraform Cloud.
No existing state was found in Terraform Cloud. Do you want to copy this state to Terraform Cloud?
Enter "yes" to copy and "no" to start with an empty state.
`

const inputBackendMigrateNonEmpty = `
Pre-existing state was found while migrating the previous %q backend to the
newly configured %q backend. An existing non-empty state already exists in
the new backend. The two states have been saved to temporary files that will be
removed after responding to this query.

Previous (type %[1]q): %[3]s
New      (type %[2]q): %[4]s

The configuration for the previous %[1]q backend was:

%[5]s

The configuration for the new %[2]q backend is:

%[6]s

Do you want to overwrite the state in the new backend with the previous state?
Enter "yes" to copy and "no" to start with the existing state in the newly
configured %[2]q backend.
`

const inputBackendMigrateNonEmptyCloud = `
Pre-existing state was found while migrating the previous %q backend to
Terraform Cloud. An existing non-empty state already exists in Terraform Cloud.
The two states have been saved to temporary files that will be removed after
responding to this query.

Previous (type %[1]q): %[2]s
New      (Terraform Cloud): %[3]s

Do you want to overwrite the state in Terraform Cloud with the previous state?
Enter "yes" to copy and "no" to start with the existing state in Terraform Cloud.
`

const inputBackendMigrateMultiToSingle = `
The existing %[1]q backend supports workspaces and you currently are
using more than one. The newly configured %[2]q backend doesn't support
workspaces. If you continue, Terraform will copy your current workspace %[3]q
to the default workspace in the new backend. Your existing workspaces in the
source backend won't be modified. If you want to switch workspaces, back them
up, or cancel altogether, answer "no" and Terraform will abort.
`

const inputBackendMigrateMultiToMulti = `
Both the existing %[1]q backend and the newly configured %[2]q backend
support workspaces. When migrating between backends, Terraform will copy
all workspaces (with the same names). THIS WILL OVERWRITE any conflicting
states in the destination.

Terraform initialization doesn't currently migrate only select workspaces.
If you want to migrate a select number of workspaces, you must manually
pull and push those states.

If you answer "yes", Terraform will migrate all states. If you answer
"no", Terraform will abort.
`

const inputBackendNewWorkspaceName = `
Please provide a new workspace name (e.g. dev, test) that will be used
to migrate the existing default workspace.
`

const inputBackendSelectWorkspace = `
This is expected behavior when the selected workspace did not have an
existing non-empty state. Please enter a number to select a workspace:

%s
`<|MERGE_RESOLUTION|>--- conflicted
+++ resolved
@@ -458,16 +458,6 @@
 	return nil
 }
 
-<<<<<<< HEAD
-func (m *Meta) backendMigrateEmptyConfirm(one, two statemgr.Full, opts *backendMigrateOpts) (bool, error) {
-	inputOpts := &terraform.InputOpts{
-		Id:    "backend-migrate-copy-to-empty",
-		Query: "Do you want to copy existing state to the new backend?",
-		Description: fmt.Sprintf(
-			strings.TrimSpace(inputBackendMigrateEmpty),
-			opts.OneType, opts.TwoType,
-			logging.Indent(opts.One.String()), logging.Indent(opts.Two.String())),
-=======
 func (m *Meta) backendMigrateEmptyConfirm(source, destination statemgr.Full, opts *backendMigrateOpts) (bool, error) {
 	var inputOpts *terraform.InputOpts
 	if opts.DestinationType == "cloud" {
@@ -484,7 +474,6 @@
 				strings.TrimSpace(inputBackendMigrateEmpty),
 				opts.SourceType, opts.DestinationType),
 		}
->>>>>>> 3d511478
 	}
 
 	return m.confirm(inputOpts)
@@ -520,15 +509,6 @@
 	}
 
 	// Ask for confirmation
-<<<<<<< HEAD
-	inputOpts := &terraform.InputOpts{
-		Id:    "backend-migrate-to-backend",
-		Query: "Do you want to copy existing state to the new backend?",
-		Description: fmt.Sprintf(
-			strings.TrimSpace(inputBackendMigrateNonEmpty),
-			opts.OneType, opts.TwoType, onePath, twoPath,
-			logging.Indent(opts.One.String()), logging.Indent(opts.Two.String())),
-=======
 	var inputOpts *terraform.InputOpts
 	if opts.DestinationType == "cloud" {
 		inputOpts = &terraform.InputOpts{
@@ -544,9 +524,9 @@
 			Query: "Do you want to copy existing state to the new backend?",
 			Description: fmt.Sprintf(
 				strings.TrimSpace(inputBackendMigrateNonEmpty),
-				opts.SourceType, opts.DestinationType, sourcePath, destinationPath),
-		}
->>>>>>> 3d511478
+				opts.SourceType, opts.DestinationType, sourcePath, destinationPath,
+				logging.Indent(opts.Source.String()), logging.Indent(opts.Destination.String())),
+		}
 	}
 
 	// Confirm with the user that the copy should occur
