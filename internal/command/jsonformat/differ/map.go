package differ

import (
	"github.com/zclconf/go-cty/cty"

	"github.com/hashicorp/terraform/internal/command/jsonformat/collections"
	"github.com/hashicorp/terraform/internal/command/jsonformat/computed"
	"github.com/hashicorp/terraform/internal/command/jsonformat/computed/renderers"
	"github.com/hashicorp/terraform/internal/command/jsonprovider"
	"github.com/hashicorp/terraform/internal/plans"
)

func (change Change) computeAttributeDiffAsMap(elementType cty.Type) computed.Diff {
	mapValue := change.asMap()
	elements, current := collections.TransformMap(mapValue.Before, mapValue.After, func(key string) computed.Diff {
		return mapValue.getChild(key).computeDiffForType(elementType)
	})
	return computed.NewDiff(renderers.Map(elements), current, change.replacePath())
}

func (change Change) computeAttributeDiffAsNestedMap(attributes map[string]*jsonprovider.Attribute) computed.Diff {
	mapValue := change.asMap()
	elements, current := collections.TransformMap(mapValue.Before, mapValue.After, func(key string) computed.Diff {
		return mapValue.getChild(key).computeDiffForNestedAttribute(&jsonprovider.NestedType{
			Attributes:  attributes,
			NestingMode: "single",
		})
	})
	return computed.NewDiff(renderers.Map(elements), current, change.replacePath())
}

<<<<<<< HEAD
func (change Change) computeBlockDiffsAsMap(block *jsonprovider.Block) ([]computed.Diff, plans.Action) {
=======
func (change Change) computeBlockDiffsAsMap(block *jsonprovider.Block) (map[string]computed.Diff, plans.Action) {
	current := change.getDefaultActionForIteration()
	elements := make(map[string]computed.Diff)
	change.processMap(func(key string, value Change) {
		element := value.ComputeDiffForBlock(block)
		elements[key] = element
		current = compareActions(current, element.Action)
	})
	return elements, current
}

func (change Change) processMap(process func(key string, value Change)) {
>>>>>>> 8330b729
	mapValue := change.asMap()
	elements, action := collections.TransformMap(mapValue.Before, mapValue.After, func(key string) computed.Diff {
		return mapValue.getChild(key).ComputeDiffForBlock(block)
	})

	var ret []computed.Diff
	for _, element := range elements {
		ret = append(ret, element)
	}
	return ret, action
}<|MERGE_RESOLUTION|>--- conflicted
+++ resolved
@@ -29,30 +29,9 @@
 	return computed.NewDiff(renderers.Map(elements), current, change.replacePath())
 }
 
-<<<<<<< HEAD
-func (change Change) computeBlockDiffsAsMap(block *jsonprovider.Block) ([]computed.Diff, plans.Action) {
-=======
 func (change Change) computeBlockDiffsAsMap(block *jsonprovider.Block) (map[string]computed.Diff, plans.Action) {
-	current := change.getDefaultActionForIteration()
-	elements := make(map[string]computed.Diff)
-	change.processMap(func(key string, value Change) {
-		element := value.ComputeDiffForBlock(block)
-		elements[key] = element
-		current = compareActions(current, element.Action)
-	})
-	return elements, current
-}
-
-func (change Change) processMap(process func(key string, value Change)) {
->>>>>>> 8330b729
 	mapValue := change.asMap()
-	elements, action := collections.TransformMap(mapValue.Before, mapValue.After, func(key string) computed.Diff {
+	return collections.TransformMap(mapValue.Before, mapValue.After, func(key string) computed.Diff {
 		return mapValue.getChild(key).ComputeDiffForBlock(block)
 	})
-
-	var ret []computed.Diff
-	for _, element := range elements {
-		ret = append(ret, element)
-	}
-	return ret, action
 }