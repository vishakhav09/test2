--- conflicted
+++ resolved
@@ -47,13 +47,8 @@
 
 		// We use the generic ComputeChange here, as we don't know whether this
 		// is from a nested object or a `normal` object.
-<<<<<<< HEAD
-		attributeChange := attributeValue.ComputeChange(attribute)
+		attributeChange := computeChange(attributeValue, attribute)
 		if attributeChange.Action() == plans.NoOp && attributeValue.Before == nil && attributeValue.After == nil {
-=======
-		attributeChange := computeChange(attributeValue, attribute)
-		if attributeChange.GetAction() == plans.NoOp && attributeValue.Before == nil && attributeValue.After == nil {
->>>>>>> 1332d315
 			// We skip attributes of objects that are null both before and
 			// after. We don't even count these as unchanged attributes.
 			continue
