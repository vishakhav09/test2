package differ

import (
	"github.com/hashicorp/terraform/internal/command/jsonformat/collections"
	"github.com/zclconf/go-cty/cty"

	"github.com/hashicorp/terraform/internal/command/jsonformat/computed"

	"github.com/hashicorp/terraform/internal/command/jsonformat/computed/renderers"

	"github.com/hashicorp/terraform/internal/command/jsonprovider"
	"github.com/hashicorp/terraform/internal/plans"
)

func (change Change) computeAttributeDiffAsObject(attributes map[string]cty.Type) computed.Diff {
	attributeDiffs, action := processObject(change, attributes, func(value Change, ctype cty.Type) computed.Diff {
		return value.computeDiffForType(ctype)
	})
	return computed.NewDiff(renderers.Object(attributeDiffs), action, change.replacePath())
}

func (change Change) computeAttributeDiffAsNestedObject(attributes map[string]*jsonprovider.Attribute) computed.Diff {
	attributeDiffs, action := processObject(change, attributes, func(value Change, attribute *jsonprovider.Attribute) computed.Diff {
		return value.ComputeDiffForAttribute(attribute)
	})
	return computed.NewDiff(renderers.NestedObject(attributeDiffs), action, change.replacePath())
}

// processObject steps through the children of value as if it is an object and
// calls out to the provided computeDiff function once it has collated the
// diffs for each child attribute.
//
// We have to make this generic as attributes and nested objects process either
// cty.Type or jsonprovider.Attribute children respectively. And we want to
// reuse as much code as possible.
//
// Also, as it generic we cannot make this function a method on Change as you
// can't create generic methods on structs. Instead, we make this a generic
// function that receives the value as an argument.
func processObject[T any](v Change, attributes map[string]T, computeDiff func(Change, T) computed.Diff) (map[string]computed.Diff, plans.Action) {
	attributeDiffs := make(map[string]computed.Diff)
	mapValue := v.asMap()

	currentAction := v.getDefaultActionForIteration()
	for key, attribute := range attributes {
		attributeValue := mapValue.getChild(key)

		// We always assume changes to object are implicit.
		attributeValue.BeforeExplicit = false
		attributeValue.AfterExplicit = false

		attributeDiff := computeDiff(attributeValue, attribute)
		if attributeDiff.Action == plans.NoOp && attributeValue.Before == nil && attributeValue.After == nil {
			// We skip attributes of objects that are null both before and
			// after. We don't even count these as unchanged attributes.
			continue
		}
<<<<<<< HEAD
		attributeChanges[key] = attributeChange
		currentAction = collections.CompareActions(currentAction, attributeChange.Action())
=======
		attributeDiffs[key] = attributeDiff
		currentAction = compareActions(currentAction, attributeDiff.Action)
>>>>>>> 1b0028bc
	}

	return attributeDiffs, currentAction
}<|MERGE_RESOLUTION|>--- conflicted
+++ resolved
@@ -55,13 +55,8 @@
 			// after. We don't even count these as unchanged attributes.
 			continue
 		}
-<<<<<<< HEAD
-		attributeChanges[key] = attributeChange
-		currentAction = collections.CompareActions(currentAction, attributeChange.Action())
-=======
 		attributeDiffs[key] = attributeDiff
-		currentAction = compareActions(currentAction, attributeDiff.Action)
->>>>>>> 1b0028bc
+		currentAction = collections.CompareActions(currentAction, attributeDiff.Action)
 	}
 
 	return attributeDiffs, currentAction
