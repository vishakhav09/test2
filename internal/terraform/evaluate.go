--- conflicted
+++ resolved
@@ -941,7 +941,6 @@
 	}
 }
 
-<<<<<<< HEAD
 func (d *evaluationStateData) GetOutput(addr addrs.OutputValue, rng tfdiags.SourceRange) (cty.Value, tfdiags.Diagnostics) {
 	var diags tfdiags.Diagnostics
 
@@ -960,7 +959,7 @@
 		for k := range moduleConfig.Module.Outputs {
 			suggestions = append(suggestions, k)
 		}
-		suggestion := nameSuggestion(addr.Name, suggestions)
+		suggestion := didyoumean.NameSuggestion(addr.Name, suggestions)
 		if suggestion != "" {
 			suggestion = fmt.Sprintf(" Did you mean %q?", suggestion)
 		}
@@ -1006,27 +1005,6 @@
 	return cty.NilVal, diags
 }
 
-// nameSuggestion tries to find a name from the given slice of suggested names
-// that is close to the given name and returns it if found. If no suggestion
-// is close enough, returns the empty string.
-//
-// The suggestions are tried in order, so earlier suggestions take precedence
-// if the given string is similar to two or more suggestions.
-//
-// This function is intended to be used with a relatively-small number of
-// suggestions. It's not optimized for hundreds or thousands of them.
-func nameSuggestion(given string, suggestions []string) string {
-	for _, suggestion := range suggestions {
-		dist := levenshtein.Distance(given, suggestion, nil)
-		if dist < 3 { // threshold determined experimentally
-			return suggestion
-		}
-	}
-	return ""
-}
-
-=======
->>>>>>> 3732bffe
 // moduleDisplayAddr returns a string describing the given module instance
 // address that is appropriate for returning to users in situations where the
 // root module is possible. Specifically, it returns "the root module" if the
