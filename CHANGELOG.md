--- conflicted
+++ resolved
@@ -43,12 +43,9 @@
 * cli: Terraform will no longer override SSH settings in local git configuration when installing modules. ([#33592](https://github.com/hashicorp/terraform/issues/33592))
 * `terraform` built-in provider: The upstream dependency that Terraform uses for service discovery of Terraform-native services such as Terraform Cloud/Enterprise state storage was previously not concurrency-safe, but Terraform was treating it as if it was in situations like when a configuration has multiple `terraform_remote_state` blocks all using the "remote" backend. Terraform is now using a newer version of that library which updates its internal caches in a concurrency-safe way. ([#33364](https://github.com/hashicorp/terraform/issues/33364))
 * `terraform init`: Terraform will no longer allow downloading remote modules to invalid paths. ([#33745](https://github.com/hashicorp/terraform/issues/33745))
-<<<<<<< HEAD
 * Ignore potential remote terraform version mismatch when running force-unlock ([#28853](https://github.com/hashicorp/terraform/issues/28853))
 * cloud: Fixed a bug that would prevent nested symlinks from being dereferenced into the config sent to Terraform Cloud ([#31895](https://github.com/hashicorp/terraform/issues/31895))
-=======
 * cloud: state snapshots could not be disabled when header x-terraform-snapshot-interval is absent ([#33820](https://github.com/hashicorp/terraform/pull/33820))
->>>>>>> a70bd0b5
 
 ## Previous Releases
 
